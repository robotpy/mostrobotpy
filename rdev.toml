--- conflicted
+++ resolved
@@ -45,13 +45,8 @@
 semiwrap = "~=0.1.7"
 hatch-meson = "~=0.1.0b2"
 hatch-nativelib = "~=0.2.0"
-<<<<<<< HEAD
 hatch-robotpy = "~=0.2.1"
-
-=======
-hatch-robotpy = "~=0.2"
-# robotpy-cli = "~=2026.0.0b1"
->>>>>>> 57fcfd8b
+robotpy-cli = "~=2027.0.0a1"
 
 [subprojects."robotpy-native-wpiutil"]
 py_version = "native"
