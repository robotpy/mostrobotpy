--- conflicted
+++ resolved
@@ -239,15 +239,9 @@
       max-parallel: ${{ fromJSON(needs.setup_concurrency.outputs.max-parallel).v }}
       matrix:
         os:
-<<<<<<< HEAD
         - container: wpilib/systemcore-cross-ubuntu:2025-22.04-py313
           name: systemcore
         - container: wpilib/raspbian-cross-ubuntu:2025-bookworm-24.04-py313
-=======
-        - container: wpilib/roborio-cross-ubuntu:2026-22.04-py314
-          name: roborio
-        - container: wpilib/raspbian-cross-ubuntu:2026-bookworm-22.04-py314
->>>>>>> 9956007c
           name: raspbian
 
     container:
@@ -283,7 +277,6 @@
       max-parallel: ${{ fromJSON(needs.setup_concurrency.outputs.max-parallel).v }}
       matrix:
         os:
-<<<<<<< HEAD
         - container: wpilib/systemcore-cross-ubuntu:2025-22.04-py313
           name: systemcore
           base: systemcore
@@ -295,19 +288,6 @@
           name: raspbian-py312
           base: raspbian
         - container: wpilib/raspbian-cross-ubuntu:2025-bookworm-24.04-py313
-=======
-        - container: wpilib/roborio-cross-ubuntu:2026-22.04-py314
-          name: roborio
-          base: roborio
-
-        - container: wpilib/raspbian-cross-ubuntu:2026-bookworm-22.04-py311
-          name: raspbian-py311
-          base: raspbian
-        - container: wpilib/raspbian-cross-ubuntu:2026-bookworm-22.04-py312
-          name: raspbian-py312
-          base: raspbian
-        - container: wpilib/raspbian-cross-ubuntu:2026-bookworm-22.04-py313
->>>>>>> 9956007c
           name: raspbian-py313
           base: raspbian
         - container: wpilib/raspbian-cross-ubuntu:2026-bookworm-22.04-py314
@@ -374,11 +354,7 @@
         verify-metadata: false
         user: ${{ secrets.WPI_ARTIFACTORY_USERNAME }}
         password: ${{ secrets.WPI_ARTIFACTORY_TOKEN }}
-<<<<<<< HEAD
         repository-url: https://wpilib.jfrog.io/artifactory/api/pypi/wpilib-python-release-2027-local
-=======
-        repository-url: https://wpilib.jfrog.io/artifactory/api/pypi/wpilib-python-release-2026-local
->>>>>>> 9956007c
 
   publish-rpyrepo-other:
     runs-on: ubuntu-latest
@@ -398,11 +374,7 @@
         skip-existing: true     # native packages can be uploaded multiple times
         user: ${{ secrets.WPI_ARTIFACTORY_USERNAME }}
         password: ${{ secrets.WPI_ARTIFACTORY_TOKEN }}
-<<<<<<< HEAD
         repository-url: https://wpilib.jfrog.io/artifactory/api/pypi/wpilib-python-release-2027-local
-=======
-        repository-url: https://wpilib.jfrog.io/artifactory/api/pypi/wpilib-python-release-2026-local
->>>>>>> 9956007c
 
   publish-pypi:
     runs-on: ubuntu-latest
