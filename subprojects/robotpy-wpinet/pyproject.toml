[build-system]
build-backend = "hatchling.build"
requires = [
    "semiwrap~=0.2.1",
    "hatch-meson~=0.1.0",
    "hatchling",
<<<<<<< HEAD
    "robotpy-native-wpinet==2027.0.0a3",
    "robotpy-wpiutil==2027.0.0a3"
=======
    "robotpy-native-wpinet==2026.0.0a1",
    "robotpy-wpiutil==2026.0.0a1"
>>>>>>> 9956007c
]

[project]
name = "robotpy-wpinet"
<<<<<<< HEAD
version = "2027.0.0a3"
=======
version = "2026.0.0a1"
>>>>>>> 9956007c
description = "Binary wrapper for FRC wpinet library"
authors = [
    {name = "RobotPy Development Team", email = "robotpy@googlegroups.com"},
]
license = "BSD-3-Clause"
dependencies = [
<<<<<<< HEAD
    "robotpy-native-wpinet==2027.0.0a3",
    "robotpy-wpiutil==2027.0.0a3"
=======
    "robotpy-native-wpinet==2026.0.0a1",
    "robotpy-wpiutil==2026.0.0a1"
>>>>>>> 9956007c
]

[project.urls]
"Source code" = "https://github.com/robotpy/mostrobotpy"


[tool.hatch.build.hooks.robotpy]
version_file = "wpinet/version.py"

[tool.hatch.build.hooks.semiwrap]

[tool.hatch.build.hooks.meson]

[tool.hatch.build.targets.wheel]
packages = ["wpinet"]


[tool.semiwrap]
update_init = [
    "wpinet"
]
# we don't wrap anything here
scan_headers_ignore = ["*"]

[tool.semiwrap.extension_modules."wpinet._wpinet"]
name = "wpinet"
wraps = ["robotpy-native-wpinet"]
depends = ["wpiutil"]

[tool.semiwrap.extension_modules."wpinet._wpinet".headers]
# wpinet
PortForwarder = "wpinet/PortForwarder.h"
WebServer = "wpinet/WebServer.h"<|MERGE_RESOLUTION|>--- conflicted
+++ resolved
@@ -3,36 +3,24 @@
 requires = [
     "semiwrap~=0.2.1",
     "hatch-meson~=0.1.0",
+    "semiwrap~=0.2.1",
+    "hatch-meson~=0.1.0",
     "hatchling",
-<<<<<<< HEAD
     "robotpy-native-wpinet==2027.0.0a3",
     "robotpy-wpiutil==2027.0.0a3"
-=======
-    "robotpy-native-wpinet==2026.0.0a1",
-    "robotpy-wpiutil==2026.0.0a1"
->>>>>>> 9956007c
 ]
 
 [project]
 name = "robotpy-wpinet"
-<<<<<<< HEAD
 version = "2027.0.0a3"
-=======
-version = "2026.0.0a1"
->>>>>>> 9956007c
 description = "Binary wrapper for FRC wpinet library"
 authors = [
     {name = "RobotPy Development Team", email = "robotpy@googlegroups.com"},
 ]
 license = "BSD-3-Clause"
 dependencies = [
-<<<<<<< HEAD
     "robotpy-native-wpinet==2027.0.0a3",
     "robotpy-wpiutil==2027.0.0a3"
-=======
-    "robotpy-native-wpinet==2026.0.0a1",
-    "robotpy-wpiutil==2026.0.0a1"
->>>>>>> 9956007c
 ]
 
 [project.urls]
