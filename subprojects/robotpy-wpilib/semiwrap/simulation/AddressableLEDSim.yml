--- conflicted
+++ resolved
@@ -20,21 +20,13 @@
       SetLength:
       RegisterDataCallback:
       GetData:
-<<<<<<< HEAD
-      SetData:
-      RegisterStartCallback:
-      GetStart:
-      SetStart:
-      GetGlobalData:
-      SetGlobalData:
-=======
         param_override:
           data:
             ignore: true
         cpp_code: |
-          [](frc::sim::AddressableLEDSim &self) {
+          [](wpi::sim::AddressableLEDSim &self) {
             int len = self.GetData(nullptr);
-            std::vector<frc::AddressableLED::LEDData> data(len);
+            std::vector<wpi::AddressableLED::LEDData> data(len);
             self.GetData(data.data());
             return data;
           }
@@ -43,7 +35,11 @@
           length:
             ignore: true
         cpp_code: |
-          [](frc::sim::AddressableLEDSim &self, std::span<frc::AddressableLED::LEDData> &data) {
+          [](wpi::sim::AddressableLEDSim &self, std::span<wpi::AddressableLED::LEDData> &data) {
             self.SetData(data.data(), data.size());
           }
->>>>>>> 80bffec3
+      RegisterStartCallback:
+      GetStart:
+      SetStart:
+      GetGlobalData:
+      SetGlobalData: