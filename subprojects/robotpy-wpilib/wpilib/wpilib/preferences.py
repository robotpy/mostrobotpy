# novalidate
#----------------------------------------------------------------------------
# Copyright (c) FIRST 2008-2012. All Rights Reserved.
# Open Source Software - may be modified and shared by FRC teams. The code
# must be accompanied by the FIRST BSD license file in the root directory of
# the project.
#----------------------------------------------------------------------------

import logging

from networktables import NetworkTables

import hal


logger = logging.getLogger(__name__)

__all__ = ["Preferences"]


class Preferences:
    """Provides a relatively simple way to save important
    values to the roboRIO to access the next time the roboRIO is booted.

    This class loads and saves from a file inside the roboRIO. The user can not
    access the file directly, but may modify values at specific fields which
    will then be saved to the file when :func:`save` is called.

    This class is thread safe.

    This will also interact with :class:`networktables.NetworkTable` by creating a table
    called "Preferences" with all the key-value pairs. To save using
    `NetworkTable`, simply set the boolean at position ~S A V E~ to true.
    Also, if the value of any variable is " in the `NetworkTable`, then
    that represents non-existence in the `Preferences` table.

    .. not_implemented: putDouble, putLong, getDouble, getLong
    """

    # The Preferences table name
    TABLE_NAME = "Preferences"

    @staticmethod
    def getInstance():
        """Returns the preferences instance.

        :returns: the preferences instance
        """
        if not hasattr(Preferences, "instance"):
            Preferences.instance = Preferences()
        return Preferences.instance

    def __init__(self):
        """Creates a preference class that will automatically read the file in
        a different thread. Any call to its methods will be blocked until the
        thread is finished reading.
        """
        self.table = NetworkTables.getTable(self.TABLE_NAME)
        self.table.addTableListenerEx(self.valueChangedEx, NetworkTables.NotifyFlags.NEW | NetworkTables.NotifyFlags.IMMEDIATE)

        hal.report(hal.UsageReporting.kResourceType_Preferences, 0)

    def getKeys(self):
        """:returns: a list of the keys
        """
        with self.lock:
            return [x for x in self.table.getKeys()]

    def keys(self):
        """Python style get list of keys.
        """
        with self.lock:
            return [x for x in self.table.getKeys()]

    def putString(self, key, value):
        """Puts the given string into the preferences table.

        The value may not have quotation marks, nor may the key have any
        whitespace nor an equals sign.

        This will NOT save the value to memory between power cycles, to
        do that you must call :func:`save` (which must be used with care)
        at some point after calling this.

        :param key: the key
        :param value: the value
        """
        if '"' in value:
            raise ValueError("Can not put string: '%s' because it contains quotation marks" % value)
<<<<<<< HEAD
        self.table.putString(key, value)
=======
        self.table.put(key, value)
>>>>>>> 51bae91d
        self.table.setPersistent(key)

    def putInt(self, key, value):
        """Puts the given int into the preferences table.

        The key may not have any whitespace nor an equals sign.

        This will NOT save the value to memory between power cycles, to
        do that you must call :func:`save` (which must be used with care)
        at some point after calling this.

        :param key: the key
        :param value: the value
        """
        self.table.putNumber(key, value)
        self.table.setPersistent(key)

    def putFloat(self, key, value):
        """Puts the given float into the preferences table.

        The key may not have any whitespace nor an equals sign.

        This will NOT save the value to memory between power cycles, to
        do that you must call :func:`save` (which must be used with care)
        at some point after calling this.

        :param key: the key
        :param value: the value
        """
        self.table.putNumber(key, value)
        self.table.setPersistent(key)

    def putBoolean(self, key, value):
        """Puts the given float into the preferences table.

        The key may not have any whitespace nor an equals sign.

        This will NOT save the value to memory between power cycles, to
        do that you must call :func:`save` (which must be used with care)
        at some point after calling this.

        :param key: the key
        :param value: the value
        """
        self.table.putBoolean(key, value)
        self.table.setPersistent(key)

    def __setitem__(self, key, value):
        """Python style setting of key/value."""
<<<<<<< HEAD
        self.table.putString(key, str(value))
=======
        if isinstance(value, str):
            self.table.putString(key, value)

        else:
            self.table.put(key, str(value))

    def get(self, key, d=None):
        """Returns the value at the given key.

        :param key: the key
        :param d: the return value if the key doesn't exist (default is None)
        :returns: the value (or d/None if none exists)
        """
        with self.lock:
            return self.values.get(key, d)
>>>>>>> 51bae91d

    def containsKey(self, key):
        """Returns whether or not there is a key with the given name.

        :param key: the key
        :returns: True if there is a value at the given key
        """
        return self.table.containsKey(key)

    def __contains__(self, key):
        """Python style contains key."""
        return self.table.containsKey(key)

    def remove(self, key):
        """Remove a preference

        :param key: the key
        """
        self.table.delete(key)

    def __delitem__(self, key):
        """Python style preference removal
        """
        self.table.delete(key)

    def getString(self, key, backup=None):
        """Returns the string at the given key. If this table does not have a
        value for that position, then the given backup value will be returned.

        :param key: the key
        :param backup: the value to return if none exists in the table
        :returns: either the value in the table, or the backup
        """
        return self.table.getString(key, backup)

    def getInt(self, key, backup=None):
        """Returns the int at the given key. If this table does not have a
        value for that position, then the given backup value will be returned.

        :param key: the key
        :param backup: the value to return if none exists in the table
        :returns: either the value in the table, or the backup
        :raises: TableKeyNotDefinedException if key cannot be found
        """
<<<<<<< HEAD
        return self.table.getNumber(key, backup)
=======
        try:
            return self.table.getNumber(key)
        except NetworkTables.TableKeyNotDefinedException:
            return backup
>>>>>>> 51bae91d

    def getFloat(self, key, backup=None):
        """Returns the float at the given key. If this table does not have a
        value for that position, then the given backup value will be returned.

        :param key: the key
        :param backup: the value to return if none exists in the table
        :returns: either the value in the table, or the backup
        :raises: TableKeyNotDefinedException if key cannot be found
        """
<<<<<<< HEAD
        return self.table.getNumber(key, backup)
=======
        try:
            return self.table.getNumber(key)
        except NetworkTables.TableKeyNotDefinedException:
            return backup
>>>>>>> 51bae91d

    def getBoolean(self, key, backup=None):
        """Returns the boolean at the given key. If this table does not have a
        value for that position, then the given backup value will be returned.

        :param key: the key
        :param backup: the value to return if none exists in the table
        :returns: either the value in the table, or the backup
        """
        return self.table.getBoolean(key, backup)

    def valueChangedEx(self, source, key, value, isNew):
        self.table.setPersistent(key)<|MERGE_RESOLUTION|>--- conflicted
+++ resolved
@@ -87,11 +87,7 @@
         """
         if '"' in value:
             raise ValueError("Can not put string: '%s' because it contains quotation marks" % value)
-<<<<<<< HEAD
         self.table.putString(key, value)
-=======
-        self.table.put(key, value)
->>>>>>> 51bae91d
         self.table.setPersistent(key)
 
     def putInt(self, key, value):
@@ -141,26 +137,8 @@
 
     def __setitem__(self, key, value):
         """Python style setting of key/value."""
-<<<<<<< HEAD
         self.table.putString(key, str(value))
-=======
-        if isinstance(value, str):
-            self.table.putString(key, value)
-
-        else:
-            self.table.put(key, str(value))
-
-    def get(self, key, d=None):
-        """Returns the value at the given key.
-
-        :param key: the key
-        :param d: the return value if the key doesn't exist (default is None)
-        :returns: the value (or d/None if none exists)
-        """
-        with self.lock:
-            return self.values.get(key, d)
->>>>>>> 51bae91d
-
+  
     def containsKey(self, key):
         """Returns whether or not there is a key with the given name.
 
@@ -204,14 +182,7 @@
         :returns: either the value in the table, or the backup
         :raises: TableKeyNotDefinedException if key cannot be found
         """
-<<<<<<< HEAD
         return self.table.getNumber(key, backup)
-=======
-        try:
-            return self.table.getNumber(key)
-        except NetworkTables.TableKeyNotDefinedException:
-            return backup
->>>>>>> 51bae91d
 
     def getFloat(self, key, backup=None):
         """Returns the float at the given key. If this table does not have a
@@ -222,14 +193,7 @@
         :returns: either the value in the table, or the backup
         :raises: TableKeyNotDefinedException if key cannot be found
         """
-<<<<<<< HEAD
         return self.table.getNumber(key, backup)
-=======
-        try:
-            return self.table.getNumber(key)
-        except NetworkTables.TableKeyNotDefinedException:
-            return backup
->>>>>>> 51bae91d
 
     def getBoolean(self, key, backup=None):
         """Returns the boolean at the given key. If this table does not have a
