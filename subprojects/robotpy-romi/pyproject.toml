--- conflicted
+++ resolved
@@ -19,20 +19,15 @@
 ]
 license = "BSD-3-Clause"
 dependencies = [
-<<<<<<< HEAD
     "robotpy-native-romi==2027.0.0a3",
-    "wpilib==2027.0.0a3"
-=======
-    "robotpy-native-romi==2026.1.1b1",
-    "wpilib==2026.1.1b1",
-    "robotpy-halsim-ws==2026.1.1b1",
->>>>>>> de9e4851
+    "wpilib==2027.0.0a3",
+    "robotpy-halsim-ws==2027.0.0a3",
 ]
 
 [project.urls]
 "Source code" = "https://github.com/robotpy/mostrobotpy"
 
-[project.entry-points."robotpy_cli.2026"]
+[project.entry-points."robotpy_cli.2027"]
 run-romi = "romi.cli:RunRomi"
 
 
