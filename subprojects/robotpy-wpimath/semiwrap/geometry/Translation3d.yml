--- conflicted
+++ resolved
@@ -34,14 +34,11 @@
       operator*:
       operator/:
       operator==:
-<<<<<<< HEAD
-=======
       RotateAround:
       SquaredDistance:
       SquaredNorm:
       Dot:
       Cross:
->>>>>>> 9956007c
       Nearest:
         overloads:
           std::span<const Translation3d> [const]:
