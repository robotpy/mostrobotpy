--- conflicted
+++ resolved
@@ -36,10 +36,7 @@
       RelativeTo:
       ToMatrix:
       ToPose2d:
-<<<<<<< HEAD
-=======
       RotateAround:
->>>>>>> 9956007c
       Nearest:
         overloads:
           std::span<const Pose3d> [const]:
