functions:
  InputModulus:
    template_impls:
    - [double]
  AngleModulus:
  FloorDiv:
    # Use // operator instead, it's more efficient
    # - https://github.com/robotpy/mostrobotpy/pull/200
    ignore: true
  FloorMod:
    # Use % operator instead, it's more efficient
    # - https://github.com/robotpy/mostrobotpy/pull/200
    ignore: true
  ApplyDeadband:
    param_override:
      maxMagnitude:
        default: '1.0'
    overloads:
      T, T, T:
        template_impls:
        - [double]
      const Eigen::Vector<T, N>&, T, T:
        ignore: true
  IsNear:
    overloads:
      T, T, T:
        ignore: true
        template_impls:
        - [double]
      T, T, T, T, T:
        ignore: true
        template_impls:
        - [double]
  SlewRateLimit:
    overloads:
      const Translation2d&, const Translation2d&, units::second_t, units::meters_per_second_t:
      const Translation3d&, const Translation3d&, units::second_t, units::meters_per_second_t:
  CopyDirectionPow:
    overloads:
      T, double, T:
<<<<<<< HEAD
        ignore: true
      const Eigen::Vector<T, N>&, double, T:
        ignore: true
=======
        template_impls:
        - [double]
      const Eigen::Vector<T, N>&, double, T:
        ignore: true
        template_impls:
        - [double, Eigen::Dynamic]
>>>>>>> e6e900e5
<|MERGE_RESOLUTION|>--- conflicted
+++ resolved
@@ -38,15 +38,9 @@
   CopyDirectionPow:
     overloads:
       T, double, T:
-<<<<<<< HEAD
-        ignore: true
-      const Eigen::Vector<T, N>&, double, T:
-        ignore: true
-=======
         template_impls:
         - [double]
       const Eigen::Vector<T, N>&, double, T:
         ignore: true
         template_impls:
-        - [double, Eigen::Dynamic]
->>>>>>> e6e900e5
+        - [double, Eigen::Dynamic]