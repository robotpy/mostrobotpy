// Copyright (c) FIRST and other WPILib contributors.
// Open Source Software; you can modify and/or share it under the terms of
// the WPILib BSD license file in the root directory of this project.

#include <cmath>
#include <functional>
#include <initializer_list>
#include <memory>

#include <frc/Timer.h>
#include <frc/controller/HolonomicDriveController.h>
#include <frc/controller/PIDController.h>
#include <frc/controller/ProfiledPIDController.h>
#include <frc/controller/SimpleMotorFeedforward.h>
#include <frc/geometry/Pose2d.h>
#include <frc/kinematics/ChassisSpeeds.h>
#include <frc/kinematics/MecanumDriveKinematics.h>
#include <frc/kinematics/MecanumDriveWheelSpeeds.h>
#include <frc/trajectory/Trajectory.h>
#include <units/angle.h>
#include <units/length.h>
#include <units/velocity.h>
#include <units/voltage.h>
#include <wpi/span.h>

#include "CommandBase.h"
#include "CommandHelper.h"

#pragma once

namespace frc2 {
/**
 * A command that uses two PID controllers (PIDController) and a profiled PID
 * controller (ProfiledPIDController) to follow a trajectory (Trajectory) with a
 * mecanum drive.
 *
 * <p>The command handles trajectory-following,
 * Velocity PID calculations, and feedforwards internally. This
 * is intended to be a more-or-less "complete solution" that can be used by
 * teams without a great deal of controls expertise.
 *
 * <p>Advanced teams seeking more flexibility (for example, those who wish to
 * use the onboard PID functionality of a "smart" motor controller) may use the
 * secondary constructor that omits the PID and feedforward functionality,
 * returning only the raw wheel speeds from the PID controllers.
 *
 * <p>The robot angle controller does not follow the angle given by
 * the trajectory but rather goes to the angle given in the final state of the
 * trajectory.
 */
class MecanumControllerCommand
    : public CommandBase {
 public:
  /**
   * Constructs a new MecanumControllerCommand that when executed will follow
   * the provided trajectory. PID control and feedforward are handled
   * internally. Outputs are scaled from -12 to 12 as a voltage output to the
   * motor.
   *
   * <p>Note: The controllers will *not* set the outputVolts to zero upon
   * completion of the path this is left to the user, since it is not
   * appropriate for paths with nonstationary endstates.
   *
   * @param trajectory           The trajectory to follow.
   * @param pose                 A function that supplies the robot pose,
   *                             provided by the odometry class.
   * @param feedforward          The feedforward to use for the drivetrain.
   * @param kinematics           The kinematics for the robot drivetrain.
   * @param xController          The Trajectory Tracker PID controller
   *                             for the robot's x position.
   * @param yController          The Trajectory Tracker PID controller
   *                             for the robot's y position.
   * @param thetaController      The Trajectory Tracker PID controller
   *                             for angle for the robot.
   * @param desiredRotation      The angle that the robot should be facing.
   *                             This is sampled at each time step.
   * @param maxWheelVelocity     The maximum velocity of a drivetrain wheel.
   * @param frontLeftController  The front left wheel velocity PID.
   * @param rearLeftController   The rear left wheel velocity PID.
   * @param frontRightController The front right wheel velocity PID.
   * @param rearRightController  The rear right wheel velocity PID.
   * @param currentWheelSpeeds   A MecanumDriveWheelSpeeds object containing
   *                             the current wheel speeds.
   * @param output               The output of the velocity PIDs.
   * @param requirements         The subsystems to require.
   */
  MecanumControllerCommand(
      frc::Trajectory trajectory, std::function<frc::Pose2d()> pose,
      frc::SimpleMotorFeedforward<units::meters> feedforward,
      frc::MecanumDriveKinematics kinematics, frc2::PIDController xController,
      frc2::PIDController yController,
      frc::ProfiledPIDController<units::radians> thetaController,
      std::function<frc::Rotation2d()> desiredRotation,
      units::meters_per_second_t maxWheelVelocity,
      std::function<frc::MecanumDriveWheelSpeeds()> currentWheelSpeeds,
      frc2::PIDController frontLeftController,
      frc2::PIDController rearLeftController,
      frc2::PIDController frontRightController,
      frc2::PIDController rearRightController,
      std::function<void(units::volt_t, units::volt_t, units::volt_t,
                         units::volt_t)>
          output,
      std::initializer_list<std::shared_ptr<Subsystem>> requirements);

  /**
   * Constructs a new MecanumControllerCommand that when executed will follow
   * the provided trajectory. PID control and feedforward are handled
   * internally. Outputs are scaled from -12 to 12 as a voltage output to the
   * motor.
   *
   * <p>Note: The controllers will *not* set the outputVolts to zero upon
   * completion of the path this is left to the user, since it is not
   * appropriate for paths with nonstationary endstates.
   *
   * <p>Note 2: The final rotation of the robot will be set to the rotation of
   * the final pose in the trajectory. The robot will not follow the rotations
   * from the poses at each timestep. If alternate rotation behavior is desired,
   * the other constructor with a supplier for rotation should be used.
   *
   * @param trajectory           The trajectory to follow.
   * @param pose                 A function that supplies the robot pose,
   *                             provided by the odometry class.
   * @param feedforward          The feedforward to use for the drivetrain.
   * @param kinematics           The kinematics for the robot drivetrain.
   * @param xController          The Trajectory Tracker PID controller
   *                             for the robot's x position.
   * @param yController          The Trajectory Tracker PID controller
   *                             for the robot's y position.
   * @param thetaController      The Trajectory Tracker PID controller
   *                             for angle for the robot.
   * @param maxWheelVelocity     The maximum velocity of a drivetrain wheel.
   * @param frontLeftController  The front left wheel velocity PID.
   * @param rearLeftController   The rear left wheel velocity PID.
   * @param frontRightController The front right wheel velocity PID.
   * @param rearRightController  The rear right wheel velocity PID.
   * @param currentWheelSpeeds   A MecanumDriveWheelSpeeds object containing
   *                             the current wheel speeds.
   * @param output               The output of the velocity PIDs.
   * @param requirements         The subsystems to require.
   */
  MecanumControllerCommand(
      frc::Trajectory trajectory, std::function<frc::Pose2d()> pose,
      frc::SimpleMotorFeedforward<units::meters> feedforward,
      frc::MecanumDriveKinematics kinematics, frc2::PIDController xController,
      frc2::PIDController yController,
      frc::ProfiledPIDController<units::radians> thetaController,
      units::meters_per_second_t maxWheelVelocity,
      std::function<frc::MecanumDriveWheelSpeeds()> currentWheelSpeeds,
      frc2::PIDController frontLeftController,
      frc2::PIDController rearLeftController,
      frc2::PIDController frontRightController,
      frc2::PIDController rearRightController,
      std::function<void(units::volt_t, units::volt_t, units::volt_t,
                         units::volt_t)>
          output,
      std::initializer_list<std::shared_ptr<Subsystem>> requirements);

  /**
   * Constructs a new MecanumControllerCommand that when executed will follow
   * the provided trajectory. PID control and feedforward are handled
   * internally. Outputs are scaled from -12 to 12 as a voltage output to the
   * motor.
   *
   * <p>Note: The controllers will *not* set the outputVolts to zero upon
   * completion of the path this is left to the user, since it is not
   * appropriate for paths with nonstationary endstates.
   *
   * @param trajectory           The trajectory to follow.
   * @param pose                 A function that supplies the robot pose,
   *                             provided by the odometry class.
   * @param feedforward          The feedforward to use for the drivetrain.
   * @param kinematics           The kinematics for the robot drivetrain.
   * @param xController          The Trajectory Tracker PID controller
   *                             for the robot's x position.
   * @param yController          The Trajectory Tracker PID controller
   *                             for the robot's y position.
   * @param thetaController      The Trajectory Tracker PID controller
   *                             for angle for the robot.
   * @param desiredRotation      The angle that the robot should be facing.
   *                             This is sampled at each time step.
   * @param maxWheelVelocity     The maximum velocity of a drivetrain wheel.
   * @param frontLeftController  The front left wheel velocity PID.
   * @param rearLeftController   The rear left wheel velocity PID.
   * @param frontRightController The front right wheel velocity PID.
   * @param rearRightController  The rear right wheel velocity PID.
   * @param currentWheelSpeeds   A MecanumDriveWheelSpeeds object containing
   *                             the current wheel speeds.
   * @param output               The output of the velocity PIDs.
   * @param requirements         The subsystems to require.
   */
  MecanumControllerCommand(
      frc::Trajectory trajectory, std::function<frc::Pose2d()> pose,
      frc::SimpleMotorFeedforward<units::meters> feedforward,
      frc::MecanumDriveKinematics kinematics, frc2::PIDController xController,
      frc2::PIDController yController,
      frc::ProfiledPIDController<units::radians> thetaController,
      std::function<frc::Rotation2d()> desiredRotation,
      units::meters_per_second_t maxWheelVelocity,
      std::function<frc::MecanumDriveWheelSpeeds()> currentWheelSpeeds,
      frc2::PIDController frontLeftController,
      frc2::PIDController rearLeftController,
      frc2::PIDController frontRightController,
      frc2::PIDController rearRightController,
      std::function<void(units::volt_t, units::volt_t, units::volt_t,
                         units::volt_t)>
          output,
<<<<<<< HEAD
      wpi::ArrayRef<std::shared_ptr<Subsystem>> requirements = {});
=======
      wpi::span<Subsystem* const> requirements = {});
>>>>>>> ef0050ed

  /**
   * Constructs a new MecanumControllerCommand that when executed will follow
   * the provided trajectory. PID control and feedforward are handled
   * internally. Outputs are scaled from -12 to 12 as a voltage output to the
   * motor.
   *
   * <p>Note: The controllers will *not* set the outputVolts to zero upon
   * completion of the path this is left to the user, since it is not
   * appropriate for paths with nonstationary endstates.
   *
   * <p>Note 2: The final rotation of the robot will be set to the rotation of
   * the final pose in the trajectory. The robot will not follow the rotations
   * from the poses at each timestep. If alternate rotation behavior is desired,
   * the other constructor with a supplier for rotation should be used.
   *
   * @param trajectory           The trajectory to follow.
   * @param pose                 A function that supplies the robot pose,
   *                             provided by the odometry class.
   * @param feedforward          The feedforward to use for the drivetrain.
   * @param kinematics           The kinematics for the robot drivetrain.
   * @param xController          The Trajectory Tracker PID controller
   *                             for the robot's x position.
   * @param yController          The Trajectory Tracker PID controller
   *                             for the robot's y position.
   * @param thetaController      The Trajectory Tracker PID controller
   *                             for angle for the robot.
   * @param maxWheelVelocity     The maximum velocity of a drivetrain wheel.
   * @param frontLeftController  The front left wheel velocity PID.
   * @param rearLeftController   The rear left wheel velocity PID.
   * @param frontRightController The front right wheel velocity PID.
   * @param rearRightController  The rear right wheel velocity PID.
   * @param currentWheelSpeeds   A MecanumDriveWheelSpeeds object containing
   *                             the current wheel speeds.
   * @param output               The output of the velocity PIDs.
   * @param requirements         The subsystems to require.
   */
  MecanumControllerCommand(
      frc::Trajectory trajectory, std::function<frc::Pose2d()> pose,
      frc::SimpleMotorFeedforward<units::meters> feedforward,
      frc::MecanumDriveKinematics kinematics, frc2::PIDController xController,
      frc2::PIDController yController,
      frc::ProfiledPIDController<units::radians> thetaController,
      units::meters_per_second_t maxWheelVelocity,
      std::function<frc::MecanumDriveWheelSpeeds()> currentWheelSpeeds,
      frc2::PIDController frontLeftController,
      frc2::PIDController rearLeftController,
      frc2::PIDController frontRightController,
      frc2::PIDController rearRightController,
      std::function<void(units::volt_t, units::volt_t, units::volt_t,
                         units::volt_t)>
          output,
<<<<<<< HEAD
      wpi::ArrayRef<std::shared_ptr<Subsystem>> requirements = {});
=======
      wpi::span<Subsystem* const> requirements = {});
>>>>>>> ef0050ed

  /**
   * Constructs a new MecanumControllerCommand that when executed will follow
   * the provided trajectory. The user should implement a velocity PID on the
   * desired output wheel velocities.
   *
   * <p>Note: The controllers will *not* set the outputVolts to zero upon
   * completion of the path - this is left to the user, since it is not
   * appropriate for paths with non-stationary end-states.
   *
   * @param trajectory       The trajectory to follow.
   * @param pose             A function that supplies the robot pose - use one
   * of the odometry classes to provide this.
   * @param kinematics       The kinematics for the robot drivetrain.
   * @param xController      The Trajectory Tracker PID controller
   *                         for the robot's x position.
   * @param yController      The Trajectory Tracker PID controller
   *                         for the robot's y position.
   * @param thetaController  The Trajectory Tracker PID controller
   *                         for angle for the robot.
   * @param desiredRotation  The angle that the robot should be facing.
   *                         This is sampled at each time step.
   * @param maxWheelVelocity The maximum velocity of a drivetrain wheel.
   * @param output           The output of the position PIDs.
   * @param requirements     The subsystems to require.
   */
  MecanumControllerCommand(
      frc::Trajectory trajectory, std::function<frc::Pose2d()> pose,
      frc::MecanumDriveKinematics kinematics, frc2::PIDController xController,
      frc2::PIDController yController,
      frc::ProfiledPIDController<units::radians> thetaController,
      std::function<frc::Rotation2d()> desiredRotation,
      units::meters_per_second_t maxWheelVelocity,
      std::function<void(units::meters_per_second_t, units::meters_per_second_t,
                         units::meters_per_second_t,
                         units::meters_per_second_t)>
          output,
      std::initializer_list<std::shared_ptr<Subsystem>> requirements);

  /**
   * Constructs a new MecanumControllerCommand that when executed will follow
   * the provided trajectory. The user should implement a velocity PID on the
   * desired output wheel velocities.
   *
   * <p>Note: The controllers will *not* set the outputVolts to zero upon
   * completion of the path - this is left to the user, since it is not
   * appropriate for paths with non-stationary end-states.
   *
   * <p>Note 2: The final rotation of the robot will be set to the rotation of
   * the final pose in the trajectory. The robot will not follow the rotations
   * from the poses at each timestep. If alternate rotation behavior is desired,
   * the other constructor with a supplier for rotation should be used.
   *
   * @param trajectory       The trajectory to follow.
   * @param pose             A function that supplies the robot pose - use one
   * of the odometry classes to provide this.
   * @param kinematics       The kinematics for the robot drivetrain.
   * @param xController      The Trajectory Tracker PID controller
   *                         for the robot's x position.
   * @param yController      The Trajectory Tracker PID controller
   *                         for the robot's y position.
   * @param thetaController  The Trajectory Tracker PID controller
   *                         for angle for the robot.
   * @param maxWheelVelocity The maximum velocity of a drivetrain wheel.
   * @param output           The output of the position PIDs.
   * @param requirements     The subsystems to require.
   */
  MecanumControllerCommand(
      frc::Trajectory trajectory, std::function<frc::Pose2d()> pose,
      frc::MecanumDriveKinematics kinematics, frc2::PIDController xController,
      frc2::PIDController yController,
      frc::ProfiledPIDController<units::radians> thetaController,
      units::meters_per_second_t maxWheelVelocity,
      std::function<void(units::meters_per_second_t, units::meters_per_second_t,
                         units::meters_per_second_t,
                         units::meters_per_second_t)>
          output,
      std::initializer_list<std::shared_ptr<Subsystem>> requirements);

  /**
   * Constructs a new MecanumControllerCommand that when executed will follow
   * the provided trajectory. The user should implement a velocity PID on the
   * desired output wheel velocities.
   *
   * <p>Note: The controllers will *not* set the outputVolts to zero upon
   * completion of the path - this is left to the user, since it is not
   * appropriate for paths with non-stationary end-states.
   *
   * @param trajectory       The trajectory to follow.
   * @param pose             A function that supplies the robot pose - use one
   * of the odometry classes to provide this.
   * @param kinematics       The kinematics for the robot drivetrain.
   * @param xController      The Trajectory Tracker PID controller
   *                         for the robot's x position.
   * @param yController      The Trajectory Tracker PID controller
   *                         for the robot's y position.
   * @param thetaController  The Trajectory Tracker PID controller
   *                         for angle for the robot.
   * @param desiredRotation  The angle that the robot should be facing.
   *                         This is sampled at every time step.
   * @param maxWheelVelocity The maximum velocity of a drivetrain wheel.
   * @param output           The output of the position PIDs.
   * @param requirements     The subsystems to require.
   */
  MecanumControllerCommand(
      frc::Trajectory trajectory, std::function<frc::Pose2d()> pose,
      frc::MecanumDriveKinematics kinematics, frc2::PIDController xController,
      frc2::PIDController yController,
      frc::ProfiledPIDController<units::radians> thetaController,
      std::function<frc::Rotation2d()> desiredRotation,
      units::meters_per_second_t maxWheelVelocity,
      std::function<void(units::meters_per_second_t, units::meters_per_second_t,
                         units::meters_per_second_t,
                         units::meters_per_second_t)>
          output,
<<<<<<< HEAD
      wpi::ArrayRef<std::shared_ptr<Subsystem>> requirements = {});
=======
      wpi::span<Subsystem* const> requirements = {});
>>>>>>> ef0050ed

  /**
   * Constructs a new MecanumControllerCommand that when executed will follow
   * the provided trajectory. The user should implement a velocity PID on the
   * desired output wheel velocities.
   *
   * <p>Note: The controllers will *not* set the outputVolts to zero upon
   * completion of the path - this is left to the user, since it is not
   * appropriate for paths with non-stationary end-states.
   *
   * <p>Note2: The final rotation of the robot will be set to the rotation of
   * the final pose in the trajectory. The robot will not follow the rotations
   * from the poses at each timestep. If alternate rotation behavior is desired,
   * the other constructor with a supplier for rotation should be used.
   *
   * @param trajectory       The trajectory to follow.
   * @param pose             A function that supplies the robot pose - use one
   * of the odometry classes to provide this.
   * @param kinematics       The kinematics for the robot drivetrain.
   * @param xController      The Trajectory Tracker PID controller
   *                         for the robot's x position.
   * @param yController      The Trajectory Tracker PID controller
   *                         for the robot's y position.
   * @param thetaController  The Trajectory Tracker PID controller
   *                         for angle for the robot.
   * @param maxWheelVelocity The maximum velocity of a drivetrain wheel.
   * @param output           The output of the position PIDs.
   * @param requirements     The subsystems to require.
   */
  MecanumControllerCommand(
      frc::Trajectory trajectory, std::function<frc::Pose2d()> pose,
      frc::MecanumDriveKinematics kinematics, frc2::PIDController xController,
      frc2::PIDController yController,
      frc::ProfiledPIDController<units::radians> thetaController,
      units::meters_per_second_t maxWheelVelocity,
      std::function<void(units::meters_per_second_t, units::meters_per_second_t,
                         units::meters_per_second_t,
                         units::meters_per_second_t)>
          output,
<<<<<<< HEAD
      wpi::ArrayRef<std::shared_ptr<Subsystem>> requirements = {});
=======
      wpi::span<Subsystem* const> requirements = {});
>>>>>>> ef0050ed

  void Initialize() override;

  void Execute() override;

  void End(bool interrupted) override;

  bool IsFinished() override;

 private:
  frc::Trajectory m_trajectory;
  std::function<frc::Pose2d()> m_pose;
  frc::SimpleMotorFeedforward<units::meters> m_feedforward;
  frc::MecanumDriveKinematics m_kinematics;
  frc::HolonomicDriveController m_controller;
  std::function<frc::Rotation2d()> m_desiredRotation;
  const units::meters_per_second_t m_maxWheelVelocity;
  std::unique_ptr<frc2::PIDController> m_frontLeftController;
  std::unique_ptr<frc2::PIDController> m_rearLeftController;
  std::unique_ptr<frc2::PIDController> m_frontRightController;
  std::unique_ptr<frc2::PIDController> m_rearRightController;
  std::function<frc::MecanumDriveWheelSpeeds()> m_currentWheelSpeeds;
  std::function<void(units::meters_per_second_t, units::meters_per_second_t,
                     units::meters_per_second_t, units::meters_per_second_t)>
      m_outputVel;
  std::function<void(units::volt_t, units::volt_t, units::volt_t,
                     units::volt_t)>
      m_outputVolts;

  bool m_usePID;
  frc::Timer m_timer;
  frc::MecanumDriveWheelSpeeds m_prevSpeeds;
  units::second_t m_prevTime;
};
}  // namespace frc2<|MERGE_RESOLUTION|>--- conflicted
+++ resolved
@@ -204,11 +204,7 @@
       std::function<void(units::volt_t, units::volt_t, units::volt_t,
                          units::volt_t)>
           output,
-<<<<<<< HEAD
-      wpi::ArrayRef<std::shared_ptr<Subsystem>> requirements = {});
-=======
-      wpi::span<Subsystem* const> requirements = {});
->>>>>>> ef0050ed
+      wpi::span<std::shared_ptr<Subsystem>> requirements = {});
 
   /**
    * Constructs a new MecanumControllerCommand that when executed will follow
@@ -261,11 +257,7 @@
       std::function<void(units::volt_t, units::volt_t, units::volt_t,
                          units::volt_t)>
           output,
-<<<<<<< HEAD
-      wpi::ArrayRef<std::shared_ptr<Subsystem>> requirements = {});
-=======
-      wpi::span<Subsystem* const> requirements = {});
->>>>>>> ef0050ed
+      wpi::span<std::shared_ptr<Subsystem>> requirements = {});
 
   /**
    * Constructs a new MecanumControllerCommand that when executed will follow
@@ -381,11 +373,7 @@
                          units::meters_per_second_t,
                          units::meters_per_second_t)>
           output,
-<<<<<<< HEAD
-      wpi::ArrayRef<std::shared_ptr<Subsystem>> requirements = {});
-=======
-      wpi::span<Subsystem* const> requirements = {});
->>>>>>> ef0050ed
+      wpi::span<std::shared_ptr<Subsystem>> requirements = {});
 
   /**
    * Constructs a new MecanumControllerCommand that when executed will follow
@@ -425,11 +413,7 @@
                          units::meters_per_second_t,
                          units::meters_per_second_t)>
           output,
-<<<<<<< HEAD
-      wpi::ArrayRef<std::shared_ptr<Subsystem>> requirements = {});
-=======
-      wpi::span<Subsystem* const> requirements = {});
->>>>>>> ef0050ed
+      wpi::span<std::shared_ptr<Subsystem>> requirements = {});
 
   void Initialize() override;
 
