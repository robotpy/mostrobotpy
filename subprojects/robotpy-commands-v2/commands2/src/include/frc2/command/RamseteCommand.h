// Copyright (c) FIRST and other WPILib contributors.
// Open Source Software; you can modify and/or share it under the terms of
// the WPILib BSD license file in the root directory of this project.

#pragma once

#include <functional>
#include <initializer_list>
#include <memory>
#include <span>

#include <frc/Timer.h>
#include <frc/controller/PIDController.h>
#include <frc/controller/RamseteController.h>
#include <frc/controller/SimpleMotorFeedforward.h>
#include <frc/geometry/Pose2d.h>
#include <frc/kinematics/DifferentialDriveKinematics.h>
#include <frc/trajectory/Trajectory.h>
#include <units/length.h>
#include <units/voltage.h>

#include "frc2/command/CommandBase.h"
#include "frc2/command/CommandHelper.h"

namespace frc2 {
/**
 * A command that uses a RAMSETE controller  to follow a trajectory
 * with a differential drive.
 *
 * <p>The command handles trajectory-following, PID calculations, and
 * feedforwards internally.  This is intended to be a more-or-less "complete
 * solution" that can be used by teams without a great deal of controls
 * expertise.
 *
 * <p>Advanced teams seeking more flexibility (for example, those who wish to
 * use the onboard PID functionality of a "smart" motor controller) may use the
 * secondary constructor that omits the PID and feedforward functionality,
 * returning only the raw wheel speeds from the RAMSETE controller.
 *
 * @see RamseteController
 * @see Trajectory
 */
class RamseteCommand : public CommandBase {
 public:
  /**
   * Constructs a new RamseteCommand that, when executed, will follow the
   * provided trajectory. PID control and feedforward are handled internally,
   * and outputs are scaled -12 to 12 representing units of volts.
   *
   * <p>Note: The controller will *not* set the outputVolts to zero upon
   * completion of the path - this is left to the user, since it is not
   * appropriate for paths with nonstationary endstates.
   *
   * @param trajectory      The trajectory to follow.
   * @param pose            A function that supplies the robot pose - use one of
   * the odometry classes to provide this.
   * @param controller      The RAMSETE controller used to follow the
   * trajectory.
   * @param feedforward     A component for calculating the feedforward for the
   * drive.
   * @param kinematics      The kinematics for the robot drivetrain.
   * @param wheelSpeeds     A function that supplies the speeds of the left
   * and right sides of the robot drive.
   * @param leftController  The PIDController for the left side of the robot
   * drive.
   * @param rightController The PIDController for the right side of the robot
   * drive.
   * @param output          A function that consumes the computed left and right
   * outputs (in volts) for the robot drive.
   * @param requirements    The subsystems to require.
   */
  RamseteCommand(frc::Trajectory trajectory, std::function<frc::Pose2d()> pose,
                 frc::RamseteController controller,
                 frc::SimpleMotorFeedforward<units::meters> feedforward,
                 frc::DifferentialDriveKinematics kinematics,
                 std::function<frc::DifferentialDriveWheelSpeeds()> wheelSpeeds,
                 frc2::PIDController leftController,
                 frc2::PIDController rightController,
                 std::function<void(units::volt_t, units::volt_t)> output,
                 std::initializer_list<std::shared_ptr<Subsystem>> requirements);

  /**
   * Constructs a new RamseteCommand that, when executed, will follow the
   * provided trajectory. PID control and feedforward are handled internally,
   * and outputs are scaled -12 to 12 representing units of volts.
   *
   * <p>Note: The controller will *not* set the outputVolts to zero upon
   * completion of the path - this is left to the user, since it is not
   * appropriate for paths with nonstationary endstates.
   *
   * @param trajectory      The trajectory to follow.
   * @param pose            A function that supplies the robot pose - use one of
   * the odometry classes to provide this.
   * @param controller      The RAMSETE controller used to follow the
   * trajectory.
   * @param feedforward     A component for calculating the feedforward for the
   * drive.
   * @param kinematics      The kinematics for the robot drivetrain.
   * @param wheelSpeeds     A function that supplies the speeds of the left
   * and right sides of the robot drive.
   * @param leftController  The PIDController for the left side of the robot
   * drive.
   * @param rightController The PIDController for the right side of the robot
   * drive.
   * @param output          A function that consumes the computed left and right
   * outputs (in volts) for the robot drive.
   * @param requirements    The subsystems to require.
   */
  RamseteCommand(frc::Trajectory trajectory, std::function<frc::Pose2d()> pose,
                 frc::RamseteController controller,
                 frc::SimpleMotorFeedforward<units::meters> feedforward,
                 frc::DifferentialDriveKinematics kinematics,
                 std::function<frc::DifferentialDriveWheelSpeeds()> wheelSpeeds,
                 frc2::PIDController leftController,
                 frc2::PIDController rightController,
                 std::function<void(units::volt_t, units::volt_t)> output,
<<<<<<< HEAD
                 std::span<std::shared_ptr<Subsystem>> requirements = {});
=======
                 std::span<Subsystem* const> requirements = {});
>>>>>>> 8b1f0c20

  /**
   * Constructs a new RamseteCommand that, when executed, will follow the
   * provided trajectory. Performs no PID control and calculates no
   * feedforwards; outputs are the raw wheel speeds from the RAMSETE controller,
   * and will need to be converted into a usable form by the user.
   *
   * @param trajectory      The trajectory to follow.
   * @param pose            A function that supplies the robot pose - use one of
   * the odometry classes to provide this.
   * @param controller      The RAMSETE controller used to follow the
   * trajectory.
   * @param kinematics      The kinematics for the robot drivetrain.
   * @param output          A function that consumes the computed left and right
   * wheel speeds.
   * @param requirements    The subsystems to require.
   */
  RamseteCommand(frc::Trajectory trajectory, std::function<frc::Pose2d()> pose,
                 frc::RamseteController controller,
                 frc::DifferentialDriveKinematics kinematics,
                 std::function<void(units::meters_per_second_t,
                                    units::meters_per_second_t)>
                     output,
                 std::initializer_list<std::shared_ptr<Subsystem>> requirements);

  /**
   * Constructs a new RamseteCommand that, when executed, will follow the
   * provided trajectory. Performs no PID control and calculates no
   * feedforwards; outputs are the raw wheel speeds from the RAMSETE controller,
   * and will need to be converted into a usable form by the user.
   *
   * @param trajectory      The trajectory to follow.
   * @param pose            A function that supplies the robot pose - use one of
   * the odometry classes to provide this.
   * @param controller      The RAMSETE controller used to follow the
   * trajectory.
   * @param kinematics      The kinematics for the robot drivetrain.
   * @param output          A function that consumes the computed left and right
   * wheel speeds.
   * @param requirements    The subsystems to require.
   */
  RamseteCommand(frc::Trajectory trajectory, std::function<frc::Pose2d()> pose,
                 frc::RamseteController controller,
                 frc::DifferentialDriveKinematics kinematics,
                 std::function<void(units::meters_per_second_t,
                                    units::meters_per_second_t)>
                     output,
<<<<<<< HEAD
                 std::span<std::shared_ptr<Subsystem>> requirements = {});
=======
                 std::span<Subsystem* const> requirements = {});
>>>>>>> 8b1f0c20

  void Initialize() override;

  void Execute() override;

  void End(bool interrupted) override;

  bool IsFinished() override;

 private:
  frc::Trajectory m_trajectory;
  std::function<frc::Pose2d()> m_pose;
  frc::RamseteController m_controller;
  frc::SimpleMotorFeedforward<units::meters> m_feedforward;
  frc::DifferentialDriveKinematics m_kinematics;
  std::function<frc::DifferentialDriveWheelSpeeds()> m_speeds;
  std::unique_ptr<frc2::PIDController> m_leftController;
  std::unique_ptr<frc2::PIDController> m_rightController;
  std::function<void(units::volt_t, units::volt_t)> m_outputVolts;
  std::function<void(units::meters_per_second_t, units::meters_per_second_t)>
      m_outputVel;

  frc::Timer m_timer;
  units::second_t m_prevTime;
  frc::DifferentialDriveWheelSpeeds m_prevSpeeds;
  bool m_usePID;
};
}  // namespace frc2<|MERGE_RESOLUTION|>--- conflicted
+++ resolved
@@ -114,11 +114,7 @@
                  frc2::PIDController leftController,
                  frc2::PIDController rightController,
                  std::function<void(units::volt_t, units::volt_t)> output,
-<<<<<<< HEAD
                  std::span<std::shared_ptr<Subsystem>> requirements = {});
-=======
-                 std::span<Subsystem* const> requirements = {});
->>>>>>> 8b1f0c20
 
   /**
    * Constructs a new RamseteCommand that, when executed, will follow the
@@ -166,11 +162,7 @@
                  std::function<void(units::meters_per_second_t,
                                     units::meters_per_second_t)>
                      output,
-<<<<<<< HEAD
                  std::span<std::shared_ptr<Subsystem>> requirements = {});
-=======
-                 std::span<Subsystem* const> requirements = {});
->>>>>>> 8b1f0c20
 
   void Initialize() override;
 
