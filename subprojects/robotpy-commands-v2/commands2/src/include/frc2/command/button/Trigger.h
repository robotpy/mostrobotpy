// Copyright (c) FIRST and other WPILib contributors.
// Open Source Software; you can modify and/or share it under the terms of
// the WPILib BSD license file in the root directory of this project.

#pragma once

#include <functional>
#include <initializer_list>
#include <memory>
#include <utility>

#include <frc/filter/Debouncer.h>
#include <units/time.h>
#include <wpi/span.h>

#include "frc2/command/Command.h"
#include "frc2/command/CommandScheduler.h"

namespace frc2 {
class Command;
/**
 * A class used to bind command scheduling to events.  The
 * Trigger class is a base for all command-event-binding classes, and so the
 * methods are named fairly abstractly; for purpose-specific wrappers, see
 * Button.
 *
 * @see Button
 */
class Trigger {
 public:
  /**
   * Create a new trigger that is active when the given condition is true.
   *
   * @param isActive Whether the trigger is active.
   */
  explicit Trigger(std::function<bool()> isActive)
      : m_isActive{std::move(isActive)} {}

  /**
   * Create a new trigger that is never active (default constructor) - activity
   *  can be further determined by subclass code.
   */
  Trigger() {
    m_isActive = [] { return false; };
  }

  Trigger(const Trigger& other);

  /**
   * Binds a command to start when the trigger becomes active.  Takes a
   * raw pointer, and so is non-owning; users are responsible for the lifespan
   * of the command.
   *
   * @param command The command to bind.
   * @param interruptible Whether the command should be interruptible.
   * @return The trigger, for chained calls.
   */
  Trigger WhenActive(std::shared_ptr<Command> command, bool interruptible = true);

  /**
   * Binds a command to start when the trigger becomes active.  Transfers
   * command ownership to the button scheduler, so the user does not have to
   * worry about lifespan - rvalue refs will be *moved*, lvalue refs will be
   * *copied.*
   *
   * @param command The command to bind.
   * @param interruptible Whether the command should be interruptible.
   * @return The trigger, for chained calls.
   */
  template <class T, typename = std::enable_if_t<std::is_base_of_v<
                         Command, std::remove_reference_t<T>>>>
  Trigger WhenActive(T&& command, bool interruptible = true) {
    CommandScheduler::GetInstance().AddButton(
        [pressedLast = m_isActive(), *this,
         command = std::make_shared<std::remove_reference_t<T>>(
             std::forward<T>(command)),
         interruptible]() mutable {
          bool pressed = m_isActive();

          if (!pressedLast && pressed) {
            Command_Schedule(command, interruptible);
          }

          pressedLast = pressed;
        });

    return *this;
  }

  /**
   * Binds a runnable to execute when the trigger becomes active.
   *
   * @param toRun the runnable to execute.
   * @param requirements the required subsystems.
   */
  Trigger WhenActive(std::function<void()> toRun,
                     std::initializer_list<std::shared_ptr<Subsystem>> requirements);

  /**
   * Binds a runnable to execute when the trigger becomes active.
   *
   * @param toRun the runnable to execute.
   * @param requirements the required subsystems.
   */
  Trigger WhenActive(std::function<void()> toRun,
<<<<<<< HEAD
                     wpi::ArrayRef<std::shared_ptr<Subsystem>> requirements = {});
=======
                     wpi::span<Subsystem* const> requirements = {});
>>>>>>> ef0050ed

  /**
   * Binds a command to be started repeatedly while the trigger is active, and
   * canceled when it becomes inactive.  Takes a raw pointer, and so is
   * non-owning; users are responsible for the lifespan of the command.
   *
   * @param command The command to bind.
   * @param interruptible Whether the command should be interruptible.
   * @return The trigger, for chained calls.
   */
  Trigger WhileActiveContinous(std::shared_ptr<Command> command, bool interruptible = true);

  /**
   * Binds a command to be started repeatedly while the trigger is active, and
   * canceled when it becomes inactive.  Transfers command ownership to the
   * button scheduler, so the user does not have to worry about lifespan -
   * rvalue refs will be *moved*, lvalue refs will be *copied.*
   *
   * @param command The command to bind.
   * @param interruptible Whether the command should be interruptible.
   * @return The trigger, for chained calls.
   */
  template <class T, typename = std::enable_if_t<std::is_base_of_v<
                         Command, std::remove_reference_t<T>>>>
  Trigger WhileActiveContinous(T&& command, bool interruptible = true) {
    CommandScheduler::GetInstance().AddButton(
        [pressedLast = m_isActive(), *this,
         command = std::make_shared<std::remove_reference_t<T>>(
             std::forward<T>(command)),
         interruptible]() mutable {
          bool pressed = m_isActive();

          if (pressed) {
            Command_Schedule(command, interruptible);
          } else if (pressedLast && !pressed) {
            command->Cancel();
          }

          pressedLast = pressed;
        });
    return *this;
  }

  /**
   * Binds a runnable to execute repeatedly while the trigger is active.
   *
   * @param toRun the runnable to execute.
   * @param requirements the required subsystems.
   */
  Trigger WhileActiveContinous(std::function<void()> toRun,
                               std::initializer_list<std::shared_ptr<Subsystem>> requirements);

  /**
   * Binds a runnable to execute repeatedly while the trigger is active.
   *
   * @param toRun the runnable to execute.
   * @param requirements the required subsystems.
   */
  Trigger WhileActiveContinous(std::function<void()> toRun,
<<<<<<< HEAD
                               wpi::ArrayRef<std::shared_ptr<Subsystem>> requirements = {});
=======
                               wpi::span<Subsystem* const> requirements = {});
>>>>>>> ef0050ed

  /**
   * Binds a command to be started when the trigger becomes active, and
   * canceled when it becomes inactive.  Takes a raw pointer, and so is
   * non-owning; users are responsible for the lifespan of the command.
   *
   * @param command The command to bind.
   * @param interruptible Whether the command should be interruptible.
   * @return The trigger, for chained calls.
   */
  Trigger WhileActiveOnce(std::shared_ptr<Command> command, bool interruptible = true);

  /**
   * Binds a command to be started when the trigger becomes active, and
   * canceled when it becomes inactive.  Transfers command ownership to the
   * button scheduler, so the user does not have to worry about lifespan -
   * rvalue refs will be *moved*, lvalue refs will be *copied.*
   *
   * @param command The command to bind.
   * @param interruptible Whether the command should be interruptible.
   * @return The trigger, for chained calls.
   */
  template <class T, typename = std::enable_if_t<std::is_base_of_v<
                         Command, std::remove_reference_t<T>>>>
  Trigger WhileActiveOnce(T&& command, bool interruptible = true) {
    CommandScheduler::GetInstance().AddButton(
        [pressedLast = m_isActive(), *this,
         command = std::make_unique<std::remove_reference_t<T>>(
             std::forward<T>(command)),
         interruptible]() mutable {
          bool pressed = m_isActive();

          if (!pressedLast && pressed) {
            Command_Schedule(command, interruptible);
          } else if (pressedLast && !pressed) {
            command->Cancel();
          }

          pressedLast = pressed;
        });
    return *this;
  }

  /**
   * Binds a command to start when the trigger becomes inactive.  Takes a
   * raw pointer, and so is non-owning; users are responsible for the lifespan
   * of the command.
   *
   * @param command The command to bind.
   * @param interruptible Whether the command should be interruptible.
   * @return The trigger, for chained calls.
   */
  Trigger WhenInactive(std::shared_ptr<Command> command, bool interruptible = true);

  /**
   * Binds a command to start when the trigger becomes inactive.  Transfers
   * command ownership to the button scheduler, so the user does not have to
   * worry about lifespan - rvalue refs will be *moved*, lvalue refs will be
   * *copied.*
   *
   * @param command The command to bind.
   * @param interruptible Whether the command should be interruptible.
   * @return The trigger, for chained calls.
   */
  template <class T, typename = std::enable_if_t<std::is_base_of_v<
                         Command, std::remove_reference_t<T>>>>
  Trigger WhenInactive(T&& command, bool interruptible = true) {
    CommandScheduler::GetInstance().AddButton(
        [pressedLast = m_isActive(), *this,
         command = std::make_shared<std::remove_reference_t<T>>(
             std::forward<T>(command)),
         interruptible]() mutable {
          bool pressed = m_isActive();

          if (pressedLast && !pressed) {
            Command_Schedule(command, interruptible);
          }

          pressedLast = pressed;
        });
    return *this;
  }

  /**
   * Binds a runnable to execute when the trigger becomes inactive.
   *
   * @param toRun the runnable to execute.
   * @param requirements the required subsystems.
   */
  Trigger WhenInactive(std::function<void()> toRun,
                       std::initializer_list<std::shared_ptr<Subsystem>> requirements);

  /**
   * Binds a runnable to execute when the trigger becomes inactive.
   *
   * @param toRun the runnable to execute.
   * @param requirements the required subsystems.
   */
  Trigger WhenInactive(std::function<void()> toRun,
<<<<<<< HEAD
                       wpi::ArrayRef<std::shared_ptr<Subsystem>> requirements = {});
=======
                       wpi::span<Subsystem* const> requirements = {});
>>>>>>> ef0050ed

  /**
   * Binds a command to start when the trigger becomes active, and be canceled
   * when it again becomes active.  Takes a raw pointer, and so is non-owning;
   * users are responsible for the lifespan of the command.
   *
   * @param command The command to bind.
   * @param interruptible Whether the command should be interruptible.
   * @return The trigger, for chained calls.
   */
  Trigger ToggleWhenActive(std::shared_ptr<Command> command, bool interruptible = true);

  /**
   * Binds a command to start when the trigger becomes active, and be canceled
   * when it again becomes active.  Transfers command ownership to the button
   * scheduler, so the user does not have to worry about lifespan - rvalue refs
   * will be *moved*, lvalue refs will be *copied.*
   *
   * @param command The command to bind.
   * @param interruptible Whether the command should be interruptible.
   * @return The trigger, for chained calls.
   */
  template <class T, typename = std::enable_if_t<std::is_base_of_v<
                         Command, std::remove_reference_t<T>>>>
  Trigger ToggleWhenActive(T&& command, bool interruptible = true) {
    CommandScheduler::GetInstance().AddButton(
        [pressedLast = m_isActive(), *this,
         command = std::make_shared<std::remove_reference_t<T>>(
             std::forward<T>(command)),
         interruptible]() mutable {
          bool pressed = m_isActive();

          if (!pressedLast && pressed) {
            if (command->IsScheduled()) {
              command->Cancel();
            } else {
              Command_Schedule(command, interruptible);
            }
          }

          pressedLast = pressed;
        });
    return *this;
  }

  /**
   * Binds a command to be canceled when the trigger becomes active.  Takes a
   * raw pointer, and so is non-owning; users are responsible for the lifespan
   *  and scheduling of the command.
   *
   * @param command The command to bind.
   * @return The trigger, for chained calls.
   */
  Trigger CancelWhenActive(std::shared_ptr<Command> command);

  /**
   * Composes two triggers with logical AND.
   *
   * @return A trigger which is active when both component triggers are active.
   */
  Trigger operator&&(Trigger rhs) {
    return Trigger([*this, rhs] { return m_isActive() && rhs.m_isActive(); });
  }

  /**
   * Composes two triggers with logical OR.
   *
   * @return A trigger which is active when either component trigger is active.
   */
  Trigger operator||(Trigger rhs) {
    return Trigger([*this, rhs] { return m_isActive() || rhs.m_isActive(); });
  }

  /**
   * Composes a trigger with logical NOT.
   *
   * @return A trigger which is active when the component trigger is inactive,
   * and vice-versa.
   */
  Trigger operator!() {
    return Trigger([*this] { return !m_isActive(); });
  }

  /**
<<<<<<< HEAD
   * Returns whether or not the trigger is currently active
   */
  bool Get() {
    return m_isActive();
  }
=======
   * Creates a new debounced trigger from this trigger - it will become active
   * when this trigger has been active for longer than the specified period.
   *
   * @param debounceTime The debounce period.
   * @param type The debounce type.
   * @return The debounced trigger.
   */
  Trigger Debounce(units::second_t debounceTime,
                   frc::Debouncer::DebounceType type =
                       frc::Debouncer::DebounceType::kRising);
>>>>>>> ef0050ed

 private:
  std::function<bool()> m_isActive;
};
}  // namespace frc2<|MERGE_RESOLUTION|>--- conflicted
+++ resolved
@@ -93,21 +93,17 @@
    * @param toRun the runnable to execute.
    * @param requirements the required subsystems.
    */
+  // Trigger WhenActive(std::function<void()> toRun,
+  //                    std::initializer_list<std::shared_ptr<Subsystem>> requirements);
+
+  /**
+   * Binds a runnable to execute when the trigger becomes active.
+   *
+   * @param toRun the runnable to execute.
+   * @param requirements the required subsystems.
+   */
   Trigger WhenActive(std::function<void()> toRun,
-                     std::initializer_list<std::shared_ptr<Subsystem>> requirements);
-
-  /**
-   * Binds a runnable to execute when the trigger becomes active.
-   *
-   * @param toRun the runnable to execute.
-   * @param requirements the required subsystems.
-   */
-  Trigger WhenActive(std::function<void()> toRun,
-<<<<<<< HEAD
-                     wpi::ArrayRef<std::shared_ptr<Subsystem>> requirements = {});
-=======
-                     wpi::span<Subsystem* const> requirements = {});
->>>>>>> ef0050ed
+                     wpi::span<std::shared_ptr<Subsystem>> requirements = {});
 
   /**
    * Binds a command to be started repeatedly while the trigger is active, and
@@ -157,21 +153,17 @@
    * @param toRun the runnable to execute.
    * @param requirements the required subsystems.
    */
+  // Trigger WhileActiveContinous(std::function<void()> toRun,
+  //                              std::initializer_list<std::shared_ptr<Subsystem>> requirements);
+
+  /**
+   * Binds a runnable to execute repeatedly while the trigger is active.
+   *
+   * @param toRun the runnable to execute.
+   * @param requirements the required subsystems.
+   */
   Trigger WhileActiveContinous(std::function<void()> toRun,
-                               std::initializer_list<std::shared_ptr<Subsystem>> requirements);
-
-  /**
-   * Binds a runnable to execute repeatedly while the trigger is active.
-   *
-   * @param toRun the runnable to execute.
-   * @param requirements the required subsystems.
-   */
-  Trigger WhileActiveContinous(std::function<void()> toRun,
-<<<<<<< HEAD
-                               wpi::ArrayRef<std::shared_ptr<Subsystem>> requirements = {});
-=======
-                               wpi::span<Subsystem* const> requirements = {});
->>>>>>> ef0050ed
+                               wpi::span<std::shared_ptr<Subsystem>> requirements = {});
 
   /**
    * Binds a command to be started when the trigger becomes active, and
@@ -261,21 +253,17 @@
    * @param toRun the runnable to execute.
    * @param requirements the required subsystems.
    */
+  // Trigger WhenInactive(std::function<void()> toRun,
+  //                      std::initializer_list<std::shared_ptr<Subsystem>> requirements);
+
+  /**
+   * Binds a runnable to execute when the trigger becomes inactive.
+   *
+   * @param toRun the runnable to execute.
+   * @param requirements the required subsystems.
+   */
   Trigger WhenInactive(std::function<void()> toRun,
-                       std::initializer_list<std::shared_ptr<Subsystem>> requirements);
-
-  /**
-   * Binds a runnable to execute when the trigger becomes inactive.
-   *
-   * @param toRun the runnable to execute.
-   * @param requirements the required subsystems.
-   */
-  Trigger WhenInactive(std::function<void()> toRun,
-<<<<<<< HEAD
-                       wpi::ArrayRef<std::shared_ptr<Subsystem>> requirements = {});
-=======
-                       wpi::span<Subsystem* const> requirements = {});
->>>>>>> ef0050ed
+                       wpi::span<std::shared_ptr<Subsystem>> requirements = {});
 
   /**
    * Binds a command to start when the trigger becomes active, and be canceled
@@ -360,13 +348,6 @@
   }
 
   /**
-<<<<<<< HEAD
-   * Returns whether or not the trigger is currently active
-   */
-  bool Get() {
-    return m_isActive();
-  }
-=======
    * Creates a new debounced trigger from this trigger - it will become active
    * when this trigger has been active for longer than the specified period.
    *
@@ -377,7 +358,6 @@
   Trigger Debounce(units::second_t debounceTime,
                    frc::Debouncer::DebounceType type =
                        frc::Debouncer::DebounceType::kRising);
->>>>>>> ef0050ed
 
  private:
   std::function<bool()> m_isActive;
