// Copyright (c) FIRST and other WPILib contributors.
// Open Source Software; you can modify and/or share it under the terms of
// the WPILib BSD license file in the root directory of this project.

#pragma once

#include <initializer_list>
#include <memory>
#include <utility>

#include <frc/Errors.h>
#include <frc/Watchdog.h>
#include <networktables/NTSendable.h>
#include <units/time.h>
#include <wpi/FunctionExtras.h>
#include <wpi/sendable/SendableHelper.h>
#include <wpi/span.h>

namespace frc2 {
class Command;
class Subsystem;

/**
 * The scheduler responsible for running Commands.  A Command-based robot should
 * call Run() on the singleton instance in its periodic block in order to run
 * commands synchronously from the main loop.  Subsystems should be registered
 * with the scheduler using RegisterSubsystem() in order for their Periodic()
 * methods to be called and for their default commands to be scheduled.
 */
class CommandScheduler final : public nt::NTSendable,
                               public wpi::SendableHelper<CommandScheduler> {
 public:
  /**
   * Returns the Scheduler instance.
   *
   * @return the instance
   */
  static CommandScheduler& GetInstance();

  /**
   * python-specific: clear the global command scheduler instance
   */
  static void ResetInstance();

  ~CommandScheduler() override;
  CommandScheduler(const CommandScheduler&) = delete;
  CommandScheduler& operator=(const CommandScheduler&) = delete;

  using Action = std::function<void(std::shared_ptr<Command>)>;

  /**
   * Changes the period of the loop overrun watchdog. This should be kept in
   * sync with the TimedRobot period.
   */
  void SetPeriod(units::second_t period);

  /**
   * Adds a button binding to the scheduler, which will be polled to schedule
   * commands.
   *
   * @param button The button to add
   */
  void AddButton(std::function<void()> button);

  /**
   * Removes all button bindings from the scheduler.
   */
  void ClearButtons();

  /**
   * Schedules a command for execution.  Does nothing if the command is already
   * scheduled. If a command's requirements are not available, it will only be
   * started if all the commands currently using those requirements have been
   * scheduled as interruptible.  If this is the case, they will be interrupted
   * and the command will be scheduled.
   *
   * @param interruptible whether this command can be interrupted
   * @param command       the command to schedule
   */
  void Schedule(bool interruptible, std::shared_ptr<Command> command);

  /**
   * Schedules a command for execution, with interruptible defaulted to true.
   * Does nothing if the command is already scheduled.
   *
   * @param command the command to schedule
   */
  void Schedule(std::shared_ptr<Command> command);

  /**
   * Schedules multiple commands for execution.  Does nothing if the command is
   * already scheduled. If a command's requirements are not available, it will
   * only be started if all the commands currently using those requirements have
   * been scheduled as interruptible.  If this is the case, they will be
   * interrupted and the command will be scheduled.
   *
   * @param interruptible whether the commands should be interruptible
   * @param commands      the commands to schedule
   */
<<<<<<< HEAD
  void Schedule(bool interruptible, wpi::ArrayRef<std::shared_ptr<Command>> commands);
=======
  void Schedule(bool interruptible, wpi::span<Command* const> commands);
>>>>>>> ef0050ed

  /**
   * Schedules multiple commands for execution.  Does nothing if the command is
   * already scheduled. If a command's requirements are not available, it will
   * only be started if all the commands currently using those requirements have
   * been scheduled as interruptible.  If this is the case, they will be
   * interrupted and the command will be scheduled.
   *
   * @param interruptible whether the commands should be interruptible
   * @param commands      the commands to schedule
   */
  void Schedule(bool interruptible, std::initializer_list<std::shared_ptr<Command>> commands);

  /**
   * Schedules multiple commands for execution, with interruptible defaulted to
   * true.  Does nothing if the command is already scheduled.
   *
   * @param commands the commands to schedule
   */
<<<<<<< HEAD
  void Schedule(wpi::ArrayRef<std::shared_ptr<Command>> commands);
=======
  void Schedule(wpi::span<Command* const> commands);
>>>>>>> ef0050ed

  /**
   * Schedules multiple commands for execution, with interruptible defaulted to
   * true.  Does nothing if the command is already scheduled.
   *
   * @param commands the commands to schedule
   */
  void Schedule(std::initializer_list<std::shared_ptr<Command>> commands);

  /**
   * Runs a single iteration of the scheduler.  The execution occurs in the
   * following order:
   *
   * <p>Subsystem periodic methods are called.
   *
   * <p>Button bindings are polled, and new commands are scheduled from them.
   *
   * <p>Currently-scheduled commands are executed.
   *
   * <p>End conditions are checked on currently-scheduled commands, and commands
   * that are finished have their end methods called and are removed.
   *
   * <p>Any subsystems not being used as requirements have their default methods
   * started.
   */
  void Run();

  /**
   * Registers subsystems with the scheduler.  This must be called for the
   * subsystem's periodic block to run when the scheduler is run, and for the
   * subsystem's default command to be scheduled.  It is recommended to call
   * this from the constructor of your subsystem implementations.
   *
   * @param subsystem the subsystem to register
   */
  void RegisterSubsystem(Subsystem* subsystem);

  /**
   * Un-registers subsystems with the scheduler.  The subsystem will no longer
   * have its periodic block called, and will not have its default command
   * scheduled.
   *
   * @param subsystem the subsystem to un-register
   */
  void UnregisterSubsystem(Subsystem* subsystem);

  void RegisterSubsystem(std::initializer_list<Subsystem*> subsystems);
  void RegisterSubsystem(wpi::span<Subsystem* const> subsystems);

  void UnregisterSubsystem(std::initializer_list<Subsystem*> subsystems);
  void UnregisterSubsystem(wpi::span<Subsystem* const> subsystems);

  /**
   * Sets the default command for a subsystem.  Registers that subsystem if it
   * is not already registered.  Default commands will run whenever there is no
   * other command currently scheduled that requires the subsystem.  Default
   * commands should be written to never end (i.e. their IsFinished() method
   * should return false), as they would simply be re-scheduled if they do.
   * Default commands must also require their subsystem.
   *
   * @param subsystem      the subsystem whose default command will be set
   * @param defaultCommand the default command to associate with the subsystem
   */
<<<<<<< HEAD
  template <class T>
  void SetDefaultCommand(std::shared_ptr<Subsystem> subsystem, T defaultCommand) {
    if (!defaultCommand->HasRequirement(subsystem)) {
      // wpi_setWPIErrorWithContext(
          // CommandIllegalUse, 
      throw std::runtime_error("Default commands must require their subsystem!");
      // return;
    }
    if (defaultCommand->IsFinished()) {
      // wpi_setWPIErrorWithContext(CommandIllegalUse,
      throw std::runtime_error("Default commands should not end!");
      // return;
=======
  template <class T, typename = std::enable_if_t<std::is_base_of_v<
                         Command, std::remove_reference_t<T>>>>
  void SetDefaultCommand(Subsystem* subsystem, T&& defaultCommand) {
    if (!defaultCommand.HasRequirement(subsystem)) {
      throw FRC_MakeError(frc::err::CommandIllegalUse, "{}",
                          "Default commands must require their subsystem!");
    }
    if (defaultCommand.IsFinished()) {
      throw FRC_MakeError(frc::err::CommandIllegalUse, "{}",
                          "Default commands should not end!");
>>>>>>> ef0050ed
    }
    SetDefaultCommandImpl(subsystem, defaultCommand);
  }

  /**
   * Gets the default command associated with this subsystem.  Null if this
   * subsystem has no default command associated with it.
   *
   * @param subsystem the subsystem to inquire about
   * @return the default command associated with the subsystem
   */
  std::shared_ptr<Command> GetDefaultCommand(const std::shared_ptr<Subsystem> subsystem) const;

  std::shared_ptr<Command> GetDefaultCommand(const Subsystem* subsystem) const;

  /**
   * Cancels commands. The scheduler will only call Command::End()
   * method of the canceled command with true, indicating they were
   * canceled (as opposed to finishing normally).
   *
   * <p>Commands will be canceled even if they are not scheduled as
   * interruptible.
   *
   * @param command the command to cancel
   */
  void Cancel(std::shared_ptr<Command> command);
  void Cancel(Command* command);

  /**
   * Cancels commands. The scheduler will only call Command::End()
   * method of the canceled command with true, indicating they were
   * canceled (as opposed to finishing normally).
   *
   * <p>Commands will be canceled even if they are not scheduled as
   * interruptible.
   *
   * @param commands the commands to cancel
   */
<<<<<<< HEAD
  void Cancel(wpi::ArrayRef<std::shared_ptr<Command>> commands);
=======
  void Cancel(wpi::span<Command* const> commands);
>>>>>>> ef0050ed

  /**
   * Cancels commands. The scheduler will only call Command::End()
   * method of the canceled command with true, indicating they were
   * canceled (as opposed to finishing normally).
   *
   * <p>Commands will be canceled even if they are not scheduled as
   * interruptible.
   *
   * @param commands the commands to cancel
   */
  void Cancel(std::initializer_list<std::shared_ptr<Command>> commands);

  /**
   * Cancels all commands that are currently scheduled.
   */
  void CancelAll();

  /**
   * Returns the time since a given command was scheduled.  Note that this only
   * works on commands that are directly scheduled by the scheduler; it will not
   * work on commands inside of commandgroups, as the scheduler does not see
   * them.
   *
   * @param command the command to query
   * @return the time since the command was scheduled
   */
<<<<<<< HEAD
  double TimeSinceScheduled(const std::shared_ptr<Command> command) const;
=======
  units::second_t TimeSinceScheduled(const Command* command) const;
>>>>>>> ef0050ed

  /**
   * Whether the given commands are running.  Note that this only works on
   * commands that are directly scheduled by the scheduler; it will not work on
   * commands inside of CommandGroups, as the scheduler does not see them.
   *
   * @param commands the command to query
   * @return whether the command is currently scheduled
   */
<<<<<<< HEAD
  bool IsScheduled(wpi::ArrayRef<std::shared_ptr<Command>> commands) const;
=======
  bool IsScheduled(wpi::span<const Command* const> commands) const;
>>>>>>> ef0050ed

  /**
   * Whether the given commands are running.  Note that this only works on
   * commands that are directly scheduled by the scheduler; it will not work on
   * commands inside of CommandGroups, as the scheduler does not see them.
   *
   * @param commands the command to query
   * @return whether the command is currently scheduled
   */
  bool IsScheduled(std::initializer_list<const std::shared_ptr<Command>> commands) const;

  /**
   * Whether a given command is running.  Note that this only works on commands
   * that are directly scheduled by the scheduler; it will not work on commands
   * inside of CommandGroups, as the scheduler does not see them.
   *
   * @param command the command to query
   * @return whether the command is currently scheduled
   */
  bool IsScheduled(const std::shared_ptr<Command> command) const;
  bool IsScheduled(const Command* command) const;

  /**
   * Returns the command currently requiring a given subsystem.  Null if no
   * command is currently requiring the subsystem
   *
   * @param subsystem the subsystem to be inquired about
   * @return the command currently requiring the subsystem
   */
  std::shared_ptr<Command> Requiring(const std::shared_ptr<Subsystem> subsystem) const;
  std::shared_ptr<Command> Requiring(const Subsystem* subsystem) const;

  /**
   * Disables the command scheduler.
   */
  void Disable();

  /**
   * Enables the command scheduler.
   */
  void Enable();

  /**
   * Adds an action to perform on the initialization of any command by the
   * scheduler.
   *
   * @param action the action to perform
   */
  void OnCommandInitialize(Action action);

  /**
   * Adds an action to perform on the execution of any command by the scheduler.
   *
   * @param action the action to perform
   */
  void OnCommandExecute(Action action);

  /**
   * Adds an action to perform on the interruption of any command by the
   * scheduler.
   *
   * @param action the action to perform
   */
  void OnCommandInterrupt(Action action);

  /**
   * Adds an action to perform on the finishing of any command by the scheduler.
   *
   * @param action the action to perform
   */
  void OnCommandFinish(Action action);

  void InitSendable(nt::NTSendableBuilder& builder) override;

 private:
  // Constructor; private as this is a singleton
  CommandScheduler();

  void SetDefaultCommandImpl(std::shared_ptr<Subsystem> subsystem,
                             std::shared_ptr<Command> command);

  class Impl;
  std::unique_ptr<Impl> m_impl;

  frc::Watchdog m_watchdog;

  friend class CommandTestBase;
};
}  // namespace frc2<|MERGE_RESOLUTION|>--- conflicted
+++ resolved
@@ -97,11 +97,7 @@
    * @param interruptible whether the commands should be interruptible
    * @param commands      the commands to schedule
    */
-<<<<<<< HEAD
-  void Schedule(bool interruptible, wpi::ArrayRef<std::shared_ptr<Command>> commands);
-=======
-  void Schedule(bool interruptible, wpi::span<Command* const> commands);
->>>>>>> ef0050ed
+  void Schedule(bool interruptible, wpi::span<std::shared_ptr<Command>> commands);
 
   /**
    * Schedules multiple commands for execution.  Does nothing if the command is
@@ -121,11 +117,7 @@
    *
    * @param commands the commands to schedule
    */
-<<<<<<< HEAD
-  void Schedule(wpi::ArrayRef<std::shared_ptr<Command>> commands);
-=======
-  void Schedule(wpi::span<Command* const> commands);
->>>>>>> ef0050ed
+  void Schedule(wpi::span<std::shared_ptr<Command>> commands);
 
   /**
    * Schedules multiple commands for execution, with interruptible defaulted to
@@ -173,10 +165,10 @@
   void UnregisterSubsystem(Subsystem* subsystem);
 
   void RegisterSubsystem(std::initializer_list<Subsystem*> subsystems);
-  void RegisterSubsystem(wpi::span<Subsystem* const> subsystems);
+  void RegisterSubsystem(wpi::span<Subsystem*> subsystems);
 
   void UnregisterSubsystem(std::initializer_list<Subsystem*> subsystems);
-  void UnregisterSubsystem(wpi::span<Subsystem* const> subsystems);
+  void UnregisterSubsystem(wpi::span<Subsystem*> subsystems);
 
   /**
    * Sets the default command for a subsystem.  Registers that subsystem if it
@@ -189,31 +181,15 @@
    * @param subsystem      the subsystem whose default command will be set
    * @param defaultCommand the default command to associate with the subsystem
    */
-<<<<<<< HEAD
   template <class T>
   void SetDefaultCommand(std::shared_ptr<Subsystem> subsystem, T defaultCommand) {
     if (!defaultCommand->HasRequirement(subsystem)) {
-      // wpi_setWPIErrorWithContext(
-          // CommandIllegalUse, 
-      throw std::runtime_error("Default commands must require their subsystem!");
-      // return;
-    }
-    if (defaultCommand->IsFinished()) {
-      // wpi_setWPIErrorWithContext(CommandIllegalUse,
-      throw std::runtime_error("Default commands should not end!");
-      // return;
-=======
-  template <class T, typename = std::enable_if_t<std::is_base_of_v<
-                         Command, std::remove_reference_t<T>>>>
-  void SetDefaultCommand(Subsystem* subsystem, T&& defaultCommand) {
-    if (!defaultCommand.HasRequirement(subsystem)) {
       throw FRC_MakeError(frc::err::CommandIllegalUse, "{}",
                           "Default commands must require their subsystem!");
     }
-    if (defaultCommand.IsFinished()) {
+    if (defaultCommand->IsFinished()) {
       throw FRC_MakeError(frc::err::CommandIllegalUse, "{}",
                           "Default commands should not end!");
->>>>>>> ef0050ed
     }
     SetDefaultCommandImpl(subsystem, defaultCommand);
   }
@@ -252,11 +228,7 @@
    *
    * @param commands the commands to cancel
    */
-<<<<<<< HEAD
-  void Cancel(wpi::ArrayRef<std::shared_ptr<Command>> commands);
-=======
-  void Cancel(wpi::span<Command* const> commands);
->>>>>>> ef0050ed
+  void Cancel(wpi::span<std::shared_ptr<Command>> commands);
 
   /**
    * Cancels commands. The scheduler will only call Command::End()
@@ -284,11 +256,7 @@
    * @param command the command to query
    * @return the time since the command was scheduled
    */
-<<<<<<< HEAD
-  double TimeSinceScheduled(const std::shared_ptr<Command> command) const;
-=======
-  units::second_t TimeSinceScheduled(const Command* command) const;
->>>>>>> ef0050ed
+  units::second_t TimeSinceScheduled(const std::shared_ptr<Command> command) const;
 
   /**
    * Whether the given commands are running.  Note that this only works on
@@ -298,11 +266,7 @@
    * @param commands the command to query
    * @return whether the command is currently scheduled
    */
-<<<<<<< HEAD
-  bool IsScheduled(wpi::ArrayRef<std::shared_ptr<Command>> commands) const;
-=======
-  bool IsScheduled(wpi::span<const Command* const> commands) const;
->>>>>>> ef0050ed
+  bool IsScheduled(wpi::span<const std::shared_ptr<Command>> commands) const;
 
   /**
    * Whether the given commands are running.  Note that this only works on
