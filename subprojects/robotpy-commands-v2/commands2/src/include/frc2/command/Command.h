// Copyright (c) FIRST and other WPILib contributors.
// Open Source Software; you can modify and/or share it under the terms of
// the WPILib BSD license file in the root directory of this project.

#pragma once

#include <functional>
#include <initializer_list>
#include <memory>
#include <string>

#include <units/time.h>
#include <wpi/Demangle.h>
#include <wpi/SmallSet.h>
#include <wpi/span.h>

#include "frc2/command/Subsystem.h"

namespace frc2 {

template <typename T>
std::string GetTypeName(const T& type) {
  return wpi::Demangle(typeid(type).name());
}

class ParallelCommandGroup;
class ParallelRaceGroup;
class ParallelDeadlineGroup;
class SequentialCommandGroup;
class PerpetualCommand;
class ProxyScheduleCommand;

/**
 * A state machine representing a complete action to be performed by the robot.
 * Commands are run by the CommandScheduler, and can be composed into
 * CommandGroups to allow users to build complicated multi-step actions without
 * the need to roll the state machine logic themselves.
 *
 * <p>Commands are run synchronously from the main robot loop; no multithreading
 * is used, unless specified explicitly from the command implementation.
 *
 * @see CommandScheduler
 */
class Command {
 public:
  Command() = default;
  virtual ~Command();

//   Command(const Command&) = default;
//   Command& operator=(const Command& rhs);
//   Command(Command&&) = default;
//   Command& operator=(Command&&) = default;

  /**
   * The initial subroutine of a command.  Called once when the command is
   * initially scheduled.
   */
  virtual void Initialize();

  /**
   * The main body of a command.  Called repeatedly while the command is
   * scheduled.
   */
  virtual void Execute();

  /**
   * The action to take when the command ends.  Called when either the command
   * finishes normally, or when it interrupted/canceled.
   *
   * @param interrupted whether the command was interrupted/canceled
   */
  virtual void End(bool interrupted);

  /**
   * Whether the command has finished.  Once a command finishes, the scheduler
   * will call its end() method and un-schedule it.
   *
   * @return whether the command has finished.
   */
  virtual bool IsFinished() { return false; }

  /**
   * Specifies the set of subsystems used by this command.  Two commands cannot
   * use the same subsystem at the same time.  If the command is scheduled as
   * interruptible and another command is scheduled that shares a requirement,
   * the command will be interrupted.  Else, the command will not be scheduled.
   * If no subsystems are required, return an empty set.
   *
   * <p>Note: it is recommended that user implementations contain the
   * requirements as a field, and return that field here, rather than allocating
   * a new set every time this is called.
   *
   * @return the set of subsystems that are required
   */
  virtual wpi::SmallSet<std::shared_ptr<Subsystem>, 4> GetRequirements() const = 0;

  /**
   * Decorates this command with a timeout.  If the specified timeout is
   * exceeded before the command finishes normally, the command will be
   * interrupted and un-scheduled.  Note that the timeout only applies to the
   * command returned by this method; the calling command is not itself changed.
   *
   * @param duration the timeout duration
   * @return the command with the timeout added
   */
   /*
  virtual ParallelRaceGroup WithTimeout(units::second_t duration) &&;
  */

  /**
   * Decorates this command with an interrupt condition.  If the specified
   * condition becomes true before the command finishes normally, the command
   * will be interrupted and un-scheduled. Note that this only applies to the
   * command returned by this method; the calling command is not itself changed.
   *
   * @param condition the interrupt condition
   * @return the command with the interrupt condition added
   */
<<<<<<< HEAD
   /*
=======
  virtual ParallelRaceGroup Until(std::function<bool()> condition) &&;

  /**
   * Decorates this command with an interrupt condition.  If the specified
   * condition becomes true before the command finishes normally, the command
   * will be interrupted and un-scheduled. Note that this only applies to the
   * command returned by this method; the calling command is not itself changed.
   *
   * @param condition the interrupt condition
   * @return the command with the interrupt condition added
   */
>>>>>>> b5e0af02
  virtual ParallelRaceGroup WithInterrupt(std::function<bool()> condition) &&;
  */

  /**
   * Decorates this command with a runnable to run before this command starts.
   *
   * @param toRun the Runnable to run
   * @param requirements the required subsystems
   * @return the decorated command
   */
   /*
  virtual SequentialCommandGroup BeforeStarting(
      std::function<void()> toRun,
      std::initializer_list<Subsystem*> requirements) &&;
      */

  /**
   * Decorates this command with a runnable to run before this command starts.
   *
   * @param toRun the Runnable to run
   * @param requirements the required subsystems
   * @return the decorated command
   */
   /*
  virtual SequentialCommandGroup BeforeStarting(
      std::function<void()> toRun,
      wpi::span<Subsystem* const> requirements = {}) &&;
      */

  /**
   * Decorates this command with a runnable to run after the command finishes.
   *
   * @param toRun the Runnable to run
   * @param requirements the required subsystems
   * @return the decorated command
   */
   /*
  virtual SequentialCommandGroup AndThen(
      std::function<void()> toRun,
      std::initializer_list<Subsystem*> requirements) &&;
      */

  /**
   * Decorates this command with a runnable to run after the command finishes.
   *
   * @param toRun the Runnable to run
   * @param requirements the required subsystems
   * @return the decorated command
   */
   /*
  virtual SequentialCommandGroup AndThen(
      std::function<void()> toRun,
      wpi::span<Subsystem* const> requirements = {}) &&;
      */

  /**
   * Decorates this command to run perpetually, ignoring its ordinary end
   * conditions.  The decorated command can still be interrupted or canceled.
   *
   * @return the decorated command
   */
   /*
  virtual PerpetualCommand Perpetually() &&;
  */

  /**
   * Decorates this command to run "by proxy" by wrapping it in a
   * ProxyScheduleCommand. This is useful for "forking off" from command groups
   * when the user does not wish to extend the command's requirements to the
   * entire command group.
   *
   * @return the decorated command
   */
   /*
  virtual ProxyScheduleCommand AsProxy();
  */

  /**
   * Schedules this command.
   *
   * @param interruptible whether this command can be interrupted by another
   * command that shares one of its requirements
   */
  void Schedule(bool interruptible);

  /**
   * Schedules this command, defaulting to interruptible.
   */
  void Schedule();

  /**
   * Cancels this command.  Will call the command's interrupted() method.
   * Commands will be canceled even if they are not marked as interruptible.
   */
  void Cancel();

  /**
   * Whether or not the command is currently scheduled.  Note that this does not
   * detect whether the command is being run by a CommandGroup, only whether it
   * is directly being run by the scheduler.
   *
   * @return Whether the command is scheduled.
   */
  bool IsScheduled();

  /**
   * Whether the command requires a given subsystem.  Named "HasRequirement"
   * rather than "requires" to avoid confusion with Command::Requires(Subsystem)
   * -- this may be able to be changed in a few years.
   *
   * @param requirement the subsystem to inquire about
   * @return whether the subsystem is required
   */
  bool HasRequirement(std::shared_ptr<Subsystem> requirement) const;

  /**
   * Whether the command is currently grouped in a command group.  Used as extra
   * insurance to prevent accidental independent use of grouped commands.
   */
  bool IsGrouped() const;

  /**
   * Sets whether the command is currently grouped in a command group.  Can be
   * used to "reclaim" a command if a group is no longer going to use it.  NOT
   * ADVISED!
   */
  void SetGrouped(bool grouped);

  /**
   * Whether the given command should run when the robot is disabled.  Override
   * to return true if the command should run when disabled.
   *
   * @return whether the command should run when the robot is disabled
   */
  virtual bool RunsWhenDisabled() const { return false; }

  virtual std::string GetName() const;

 protected:
  /**
   * Transfers ownership of this command to a unique pointer.  Used for
   * decorator methods.
   */
  // virtual std::shared_ptr<Command> TransferOwnership() && = 0;

  bool m_isGrouped = false;
};

/**
 * Checks if two commands have disjoint requirement sets.
 *
 * @param first The first command to check.
 * @param second The second command to check.
 * @return False if first and second share a requirement.
 */
bool RequirementsDisjoint(Command* first, Command* second);

void Command_Schedule(std::shared_ptr<Command> self);
void Command_Schedule(std::shared_ptr<Command> self, bool interruptable);


}  // namespace frc2
<|MERGE_RESOLUTION|>--- conflicted
+++ resolved
@@ -116,10 +116,9 @@
    * @param condition the interrupt condition
    * @return the command with the interrupt condition added
    */
-<<<<<<< HEAD
-   /*
-=======
+   /*
   virtual ParallelRaceGroup Until(std::function<bool()> condition) &&;
+  */
 
   /**
    * Decorates this command with an interrupt condition.  If the specified
@@ -130,7 +129,7 @@
    * @param condition the interrupt condition
    * @return the command with the interrupt condition added
    */
->>>>>>> b5e0af02
+   /*
   virtual ParallelRaceGroup WithInterrupt(std::function<bool()> condition) &&;
   */
 
