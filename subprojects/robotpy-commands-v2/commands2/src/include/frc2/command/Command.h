// Copyright (c) FIRST and other WPILib contributors.
// Open Source Software; you can modify and/or share it under the terms of
// the WPILib BSD license file in the root directory of this project.

#pragma once

#include <functional>
#include <initializer_list>
#include <memory>
#include <string>

#include <units/time.h>
#include <wpi/Demangle.h>
#include <wpi/SmallSet.h>
#include <wpi/span.h>

#include "frc2/command/Subsystem.h"

namespace frc2 {

template <typename T>
std::string GetTypeName(const T& type) {
  return wpi::Demangle(typeid(type).name());
}

class ParallelCommandGroup;
class ParallelRaceGroup;
class ParallelDeadlineGroup;
class SequentialCommandGroup;
class PerpetualCommand;
class ProxyScheduleCommand;

/**
 * A state machine representing a complete action to be performed by the robot.
 * Commands are run by the CommandScheduler, and can be composed into
 * CommandGroups to allow users to build complicated multi-step actions without
 * the need to roll the state machine logic themselves.
 *
 * <p>Commands are run synchronously from the main robot loop; no multithreading
 * is used, unless specified explicitly from the command implementation.
 *
<<<<<<< HEAD
=======
 * <p>Note: ALWAYS create a subclass by extending CommandHelper<Base, Subclass>,
 * or decorators will not function!
 *
 * This class is provided by the NewCommands VendorDep
 *
>>>>>>> c5d32853
 * @see CommandScheduler
 */
class Command {
 public:
  Command() = default;
  virtual ~Command();

//   Command(const Command&) = default;
//   Command& operator=(const Command& rhs);
//   Command(Command&&) = default;
//   Command& operator=(Command&&) = default;

  /**
   * The initial subroutine of a command.  Called once when the command is
   * initially scheduled.
   */
  virtual void Initialize();

  /**
   * The main body of a command.  Called repeatedly while the command is
   * scheduled.
   */
  virtual void Execute();

  /**
   * The action to take when the command ends.  Called when either the command
   * finishes normally, or when it interrupted/canceled.
   *
   * @param interrupted whether the command was interrupted/canceled
   */
  virtual void End(bool interrupted);

  /**
   * Whether the command has finished.  Once a command finishes, the scheduler
   * will call its end() method and un-schedule it.
   *
   * @return whether the command has finished.
   */
  virtual bool IsFinished() { return false; }

  /**
   * Specifies the set of subsystems used by this command.  Two commands cannot
   * use the same subsystem at the same time.  If the command is scheduled as
   * interruptible and another command is scheduled that shares a requirement,
   * the command will be interrupted.  Else, the command will not be scheduled.
   * If no subsystems are required, return an empty set.
   *
   * <p>Note: it is recommended that user implementations contain the
   * requirements as a field, and return that field here, rather than allocating
   * a new set every time this is called.
   *
   * @return the set of subsystems that are required
   */
  virtual wpi::SmallSet<std::shared_ptr<Subsystem>, 4> GetRequirements() const = 0;

  /**
   * Decorates this command with a timeout.  If the specified timeout is
   * exceeded before the command finishes normally, the command will be
   * interrupted and un-scheduled.  Note that the timeout only applies to the
   * command returned by this method; the calling command is not itself changed.
   *
   * @param duration the timeout duration
   * @return the command with the timeout added
   */
   /*
  virtual ParallelRaceGroup WithTimeout(units::second_t duration) &&;
  */

  /**
   * Decorates this command with an interrupt condition.  If the specified
   * condition becomes true before the command finishes normally, the command
   * will be interrupted and un-scheduled. Note that this only applies to the
   * command returned by this method; the calling command is not itself changed.
   *
   * @param condition the interrupt condition
   * @return the command with the interrupt condition added
   */
   /*
  virtual ParallelRaceGroup WithInterrupt(std::function<bool()> condition) &&;
  */

  /**
   * Decorates this command with a runnable to run before this command starts.
   *
   * @param toRun the Runnable to run
   * @param requirements the required subsystems
   * @return the decorated command
   */
   /*
  virtual SequentialCommandGroup BeforeStarting(
      std::function<void()> toRun,
      std::initializer_list<Subsystem*> requirements) &&;
      */

  /**
   * Decorates this command with a runnable to run before this command starts.
   *
   * @param toRun the Runnable to run
   * @param requirements the required subsystems
   * @return the decorated command
   */
   /*
  virtual SequentialCommandGroup BeforeStarting(
      std::function<void()> toRun,
      wpi::span<Subsystem* const> requirements = {}) &&;
      */

  /**
   * Decorates this command with a runnable to run after the command finishes.
   *
   * @param toRun the Runnable to run
   * @param requirements the required subsystems
   * @return the decorated command
   */
   /*
  virtual SequentialCommandGroup AndThen(
      std::function<void()> toRun,
      std::initializer_list<Subsystem*> requirements) &&;
      */

  /**
   * Decorates this command with a runnable to run after the command finishes.
   *
   * @param toRun the Runnable to run
   * @param requirements the required subsystems
   * @return the decorated command
   */
   /*
  virtual SequentialCommandGroup AndThen(
      std::function<void()> toRun,
      wpi::span<Subsystem* const> requirements = {}) &&;
      */

  /**
   * Decorates this command to run perpetually, ignoring its ordinary end
   * conditions.  The decorated command can still be interrupted or canceled.
   *
   * @return the decorated command
   */
   /*
  virtual PerpetualCommand Perpetually() &&;
  */

  /**
   * Decorates this command to run "by proxy" by wrapping it in a
   * ProxyScheduleCommand. This is useful for "forking off" from command groups
   * when the user does not wish to extend the command's requirements to the
   * entire command group.
   *
   * @return the decorated command
   */
   /*
  virtual ProxyScheduleCommand AsProxy();
  */

  /**
   * Schedules this command.
   *
   * @param interruptible whether this command can be interrupted by another
   * command that shares one of its requirements
   */
  void Schedule(bool interruptible);

  /**
   * Schedules this command, defaulting to interruptible.
   */
  void Schedule();

  /**
   * Cancels this command.  Will call the command's interrupted() method.
   * Commands will be canceled even if they are not marked as interruptible.
   */
  void Cancel();

  /**
   * Whether or not the command is currently scheduled.  Note that this does not
   * detect whether the command is being run by a CommandGroup, only whether it
   * is directly being run by the scheduler.
   *
   * @return Whether the command is scheduled.
   */
  bool IsScheduled();

  /**
   * Whether the command requires a given subsystem.  Named "HasRequirement"
   * rather than "requires" to avoid confusion with Command::Requires(Subsystem)
   * -- this may be able to be changed in a few years.
   *
   * @param requirement the subsystem to inquire about
   * @return whether the subsystem is required
   */
  bool HasRequirement(std::shared_ptr<Subsystem> requirement) const;

  /**
   * Whether the command is currently grouped in a command group.  Used as extra
   * insurance to prevent accidental independent use of grouped commands.
   */
  bool IsGrouped() const;

  /**
   * Sets whether the command is currently grouped in a command group.  Can be
   * used to "reclaim" a command if a group is no longer going to use it.  NOT
   * ADVISED!
   */
  void SetGrouped(bool grouped);

  /**
   * Whether the given command should run when the robot is disabled.  Override
   * to return true if the command should run when disabled.
   *
   * @return whether the command should run when the robot is disabled
   */
  virtual bool RunsWhenDisabled() const { return false; }

  virtual std::string GetName() const;

 protected:
  /**
   * Transfers ownership of this command to a unique pointer.  Used for
   * decorator methods.
   */
  // virtual std::shared_ptr<Command> TransferOwnership() && = 0;

  bool m_isGrouped = false;
};

/**
 * Checks if two commands have disjoint requirement sets.
 *
 * @param first The first command to check.
 * @param second The second command to check.
 * @return False if first and second share a requirement.
 */
bool RequirementsDisjoint(Command* first, Command* second);

void Command_Schedule(std::shared_ptr<Command> self);
void Command_Schedule(std::shared_ptr<Command> self, bool interruptable);


}  // namespace frc2
<|MERGE_RESOLUTION|>--- conflicted
+++ resolved
@@ -39,14 +39,8 @@
  * <p>Commands are run synchronously from the main robot loop; no multithreading
  * is used, unless specified explicitly from the command implementation.
  *
-<<<<<<< HEAD
-=======
- * <p>Note: ALWAYS create a subclass by extending CommandHelper<Base, Subclass>,
- * or decorators will not function!
- *
  * This class is provided by the NewCommands VendorDep
  *
->>>>>>> c5d32853
  * @see CommandScheduler
  */
 class Command {
