// Copyright (c) FIRST and other WPILib contributors.
// Open Source Software; you can modify and/or share it under the terms of
// the WPILib BSD license file in the root directory of this project.

#pragma once

#include <span>

#include <wpi/SmallVector.h>

namespace frc2 {
template <typename T>
<<<<<<< HEAD
void SetInsert(wpi::SmallVectorImpl<T>& vector, std::span<T> toAdd) {
=======
void SetInsert(wpi::SmallVectorImpl<T*>& vector, std::span<T* const> toAdd) {
>>>>>>> 8b1f0c20
  for (auto addCommand : toAdd) {
    bool exists = false;
    for (auto existingCommand : vector) {
      if (addCommand == existingCommand) {
        exists = true;
        break;
      }
    }
    if (!exists) {
      vector.emplace_back(addCommand);
    }
  }
}
}  // namespace frc2<|MERGE_RESOLUTION|>--- conflicted
+++ resolved
@@ -10,11 +10,7 @@
 
 namespace frc2 {
 template <typename T>
-<<<<<<< HEAD
-void SetInsert(wpi::SmallVectorImpl<T>& vector, std::span<T> toAdd) {
-=======
 void SetInsert(wpi::SmallVectorImpl<T*>& vector, std::span<T* const> toAdd) {
->>>>>>> 8b1f0c20
   for (auto addCommand : toAdd) {
     bool exists = false;
     for (auto existingCommand : vector) {
