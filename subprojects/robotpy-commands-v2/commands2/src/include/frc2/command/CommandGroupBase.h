// Copyright (c) FIRST and other WPILib contributors.
// Open Source Software; you can modify and/or share it under the terms of
// the WPILib BSD license file in the root directory of this project.

#pragma once

#include <initializer_list>
#include <memory>
#include <vector>

#include <wpi/span.h>

#include "frc2/command/CommandBase.h"

namespace frc2 {

/**
 * A base for CommandGroups.  Statically tracks commands that have been
 * allocated to groups to ensure those commands are not also used independently,
 * which can result in inconsistent command state and unpredictable execution.
 */
class CommandGroupBase : public CommandBase {
 public:
  /**
   * Requires that the specified command not have been already allocated to a
   * CommandGroup. Reports an error if the command is already grouped.
   *
   * @param command The command to check
   * @return True if all the command is ungrouped.
   */
  static bool RequireUngrouped(const Command& command);

  /**
   * Requires that the specified command not have been already allocated to a
   * CommandGroup. Reports an error if the command is already grouped.
   *
   * @param command The command to check
   * @return True if all the command is ungrouped.
   */
  static bool RequireUngrouped(const Command* command);

  /**
   * Requires that the specified commands not have been already allocated to a
   * CommandGroup. Reports an error if any of the commands are already grouped.
   *
   * @param commands The commands to check
   * @return True if all the commands are ungrouped.
   */
<<<<<<< HEAD
  static bool RequireUngrouped(wpi::ArrayRef<std::shared_ptr<Command>>);
=======
  static bool RequireUngrouped(
      wpi::span<const std::unique_ptr<Command>> commands);
>>>>>>> ef0050ed

  /**
   * Requires that the specified commands not have been already allocated to a
   * CommandGroup. Reports an error if any of the commands are already grouped.
   *
   * @param commands The commands to check
   * @return True if all the commands are ungrouped.
   */
<<<<<<< HEAD
  static bool RequireUngrouped(std::initializer_list<std::shared_ptr<Command>>);
=======
  static bool RequireUngrouped(std::initializer_list<const Command*> commands);
>>>>>>> ef0050ed

  /**
   * Adds the given commands to the command group.
   *
   * @param commands The commands to add.
   */
  virtual void AddCommands(
      std::vector<std::shared_ptr<Command>>&& commands) = 0;
};
}  // namespace frc2<|MERGE_RESOLUTION|>--- conflicted
+++ resolved
@@ -46,12 +46,8 @@
    * @param commands The commands to check
    * @return True if all the commands are ungrouped.
    */
-<<<<<<< HEAD
-  static bool RequireUngrouped(wpi::ArrayRef<std::shared_ptr<Command>>);
-=======
   static bool RequireUngrouped(
-      wpi::span<const std::unique_ptr<Command>> commands);
->>>>>>> ef0050ed
+      wpi::span<std::shared_ptr<Command>> commands);
 
   /**
    * Requires that the specified commands not have been already allocated to a
@@ -60,11 +56,7 @@
    * @param commands The commands to check
    * @return True if all the commands are ungrouped.
    */
-<<<<<<< HEAD
-  static bool RequireUngrouped(std::initializer_list<std::shared_ptr<Command>>);
-=======
-  static bool RequireUngrouped(std::initializer_list<const Command*> commands);
->>>>>>> ef0050ed
+  static bool RequireUngrouped(std::initializer_list<std::shared_ptr<Command>> commands);
 
   /**
    * Adds the given commands to the command group.
