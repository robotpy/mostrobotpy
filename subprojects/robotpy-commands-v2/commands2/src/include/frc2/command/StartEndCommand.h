--- conflicted
+++ resolved
@@ -42,11 +42,7 @@
    * @param requirements the subsystems required by this command
    */
   StartEndCommand(std::function<void()> onInit, std::function<void()> onEnd,
-<<<<<<< HEAD
-                  wpi::ArrayRef<std::shared_ptr<Subsystem>> requirements = {});
-=======
-                  wpi::span<Subsystem* const> requirements = {});
->>>>>>> ef0050ed
+                  wpi::span<std::shared_ptr<Subsystem>> requirements = {});
 
   StartEndCommand(StartEndCommand&& other) = default;
 
