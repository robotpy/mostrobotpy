// Copyright (c) FIRST and other WPILib contributors.
// Open Source Software; you can modify and/or share it under the terms of
// the WPILib BSD license file in the root directory of this project.

#pragma once

#include <functional>
#include <initializer_list>

#include <wpi/span.h>

#include "frc2/command/CommandBase.h"
#include "frc2/command/CommandHelper.h"

namespace frc2 {
/**
 * A command that runs a Runnable continuously.  Has no end condition as-is;
 * either subclass it or use Command.WithTimeout() or
 * Command.WithInterrupt() to give it one.  If you only wish
 * to execute a Runnable once, use InstantCommand.
 */
class RunCommand : public CommandBase {
 public:
  /**
   * Creates a new RunCommand.  The Runnable will be run continuously until the
   * command ends.  Does not run when disabled.
   *
   * @param toRun        the Runnable to run
   * @param requirements the subsystems to require
   */
  RunCommand(std::function<void()> toRun,
             std::initializer_list<std::shared_ptr<Subsystem>> requirements);

  /**
   * Creates a new RunCommand.  The Runnable will be run continuously until the
   * command ends.  Does not run when disabled.
   *
   * @param toRun        the Runnable to run
   * @param requirements the subsystems to require
   */
  explicit RunCommand(std::function<void()> toRun,
<<<<<<< HEAD
                      wpi::ArrayRef<std::shared_ptr<Subsystem>> requirements = {});
=======
                      wpi::span<Subsystem* const> requirements = {});
>>>>>>> ef0050ed

  RunCommand(RunCommand&& other) = default;

  RunCommand(const RunCommand& other) = default;

  void Execute() override;

 protected:
  std::function<void()> m_toRun;
};
}  // namespace frc2<|MERGE_RESOLUTION|>--- conflicted
+++ resolved
@@ -39,11 +39,7 @@
    * @param requirements the subsystems to require
    */
   explicit RunCommand(std::function<void()> toRun,
-<<<<<<< HEAD
-                      wpi::ArrayRef<std::shared_ptr<Subsystem>> requirements = {});
-=======
-                      wpi::span<Subsystem* const> requirements = {});
->>>>>>> ef0050ed
+                      wpi::span<std::shared_ptr<Subsystem>> requirements = {});
 
   RunCommand(RunCommand&& other) = default;
 
