--- conflicted
+++ resolved
@@ -49,15 +49,8 @@
 }
 
 void ParallelRaceGroup::AddCommands(
-<<<<<<< HEAD
     std::vector<std::shared_ptr<Command>>&& commands) {
-  if (!RequireUngrouped(commands)) {
-    return;
-  }
-=======
-    std::vector<std::unique_ptr<Command>>&& commands) {
   CommandScheduler::GetInstance().RequireUngrouped(commands);
->>>>>>> 2f3cc2ef
 
   if (isRunning) {
     throw FRC_MakeError(frc::err::CommandIllegalUse,
