// Copyright (c) FIRST and other WPILib contributors.
// Open Source Software; you can modify and/or share it under the terms of
// the WPILib BSD license file in the root directory of this project.

#include "frc2/command/CommandScheduler.h"

#include <cstdio>

#include <frc/RobotBase.h>
#include <frc/RobotState.h>
#include <frc/TimedRobot.h>
#include <frc/livewindow/LiveWindow.h>
#include <hal/FRCUsageReporting.h>
#include <hal/HALBase.h>
#include <networktables/IntegerArrayTopic.h>
#include <networktables/NTSendableBuilder.h>
#include <networktables/StringArrayTopic.h>
#include <wpi/DenseMap.h>
#include <wpi/SmallVector.h>
#include <wpi/sendable/SendableRegistry.h>

<<<<<<< HEAD
#include "frc2/command/DenseMapInfo.h"

#include "frc2/command/CommandGroupBase.h"
=======
>>>>>>> 2f3cc2ef
#include "frc2/command/CommandPtr.h"
#include "frc2/command/Subsystem.h"

using namespace frc2;

class CommandScheduler::Impl {
 public:
  // A set of the currently-running commands.
  wpi::DenseMap<std::shared_ptr<Command>, bool> scheduledCommands;

  // A map from required subsystems to their requiring commands.  Also used as a
  // set of the currently-required subsystems.
  wpi::DenseMap<std::shared_ptr<Subsystem>, std::shared_ptr<Command>> requirements;

  // A map from subsystems registered with the scheduler to their default
  // commands.  Also used as a list of currently-registered subsystems.
  wpi::DenseMap<Subsystem*, std::shared_ptr<Command>> subsystems;

  frc::EventLoop defaultButtonLoop;
  // The set of currently-registered buttons that will be polled every
  // iteration.
  frc::EventLoop* activeButtonLoop{&defaultButtonLoop};

  bool disabled{false};

  // Lists of user-supplied actions to be executed on scheduling events for
  // every command.
  wpi::SmallVector<Action, 4> initActions;
  wpi::SmallVector<Action, 4> executeActions;
  wpi::SmallVector<Action, 4> interruptActions;
  wpi::SmallVector<Action, 4> finishActions;

  // Flag and queues for avoiding concurrent modification if commands are
  // scheduled/canceled during run

  bool inRunLoop = false;
  wpi::SmallVector<std::shared_ptr<Command>, 4> toSchedule;
  wpi::SmallVector<std::shared_ptr<Command>, 4> toCancel;
};

template <typename TMap, typename TKey>
static bool ContainsKey(const TMap& map, TKey keyToCheck) {
  return map.find(keyToCheck) != map.end();
}

CommandScheduler::CommandScheduler()
    : m_impl(new Impl), m_watchdog(frc::TimedRobot::kDefaultPeriod, [] {
        std::puts("CommandScheduler loop time overrun.");
      }) {
  HAL_Report(HALUsageReporting::kResourceType_Command,
             HALUsageReporting::kCommand2_Scheduler);
  wpi::SendableRegistry::AddLW(this, "Scheduler");
  frc::LiveWindow::SetEnabledCallback([this] {
    this->Disable();
    this->CancelAll();
  });
  frc::LiveWindow::SetDisabledCallback([this] { this->Enable(); });
}

CommandScheduler::~CommandScheduler() {
  wpi::SendableRegistry::Remove(this);
  frc::LiveWindow::SetEnabledCallback(nullptr);
  frc::LiveWindow::SetDisabledCallback(nullptr);

  std::unique_ptr<Impl>().swap(m_impl);
}

CommandScheduler& CommandScheduler::GetInstance() {
  static CommandScheduler scheduler;
  return scheduler;
}

void CommandScheduler::ResetInstance() {
  CommandScheduler& instance = GetInstance();
  std::make_unique<Impl>().swap(instance.m_impl);
}

void CommandScheduler::SetPeriod(units::second_t period) {
  m_watchdog.SetTimeout(period);
}

frc::EventLoop* CommandScheduler::GetActiveButtonLoop() const {
  return m_impl->activeButtonLoop;
}

void CommandScheduler::SetActiveButtonLoop(frc::EventLoop* loop) {
  m_impl->activeButtonLoop = loop;
}

frc::EventLoop* CommandScheduler::GetDefaultButtonLoop() const {
  return &(m_impl->defaultButtonLoop);
}

void CommandScheduler::ClearButtons() {
  m_impl->activeButtonLoop->Clear();
}

void CommandScheduler::Schedule(std::shared_ptr<Command> command) {
  if (m_impl->inRunLoop) {
    m_impl->toSchedule.emplace_back(command);
    return;
  }

<<<<<<< HEAD
  if (command->IsGrouped()) {
    throw FRC_MakeError(frc::err::CommandIllegalUse,
                        "A command that is part of a command group "
                        "cannot be independently scheduled");
    return;
  }
  if (m_impl->disabled ||
      (frc::RobotState::IsDisabled() && !command->RunsWhenDisabled()) ||
      ContainsKey(m_impl->scheduledCommands, command)) {
=======
  RequireUngrouped(command);

  if (m_impl->disabled || m_impl->scheduledCommands.contains(command) ||
      (frc::RobotState::IsDisabled() && !command->RunsWhenDisabled())) {
>>>>>>> 2f3cc2ef
    return;
  }

  const auto& requirements = command->GetRequirements();

  wpi::SmallVector<std::shared_ptr<Command>, 8> intersection;

  bool isDisjoint = true;
  bool allInterruptible = true;
  for (auto&& i1 : m_impl->requirements) {
    // if (requirements.find(i1.first) != requirements.end()) {
    if (requirements.count(i1.first) != 0) {
      isDisjoint = false;
      allInterruptible &= (i1.second->GetInterruptionBehavior() ==
                           Command::InterruptionBehavior::kCancelSelf);
      intersection.emplace_back(i1.second);
    }
  }

  if (isDisjoint || allInterruptible) {
    if (allInterruptible) {
      for (auto&& cmdToCancel : intersection) {
        Cancel(cmdToCancel);
      }
    }
    m_impl->scheduledCommands[command] = true;
    for (auto&& requirement : requirements) {
      m_impl->requirements[requirement] = command;
    }
    command->Initialize();
    for (auto&& action : m_impl->initActions) {
      action(command);
    }
    m_watchdog.AddEpoch(command->GetName() + ".Initialize()");
  }
}

void CommandScheduler::Schedule(std::span<std::shared_ptr<Command>> commands) {
  for (auto command : commands) {
    Schedule(command);
  }
}

void CommandScheduler::Schedule(std::initializer_list<std::shared_ptr<Command>> commands) {
  for (auto command : commands) {
    Schedule(command);
  }
}

/*
void CommandScheduler::Schedule(const CommandPtr& command) {
  Schedule(command.get());
}
*/

void CommandScheduler::Run() {
  if (m_impl->disabled) {
    return;
  }

  m_watchdog.Reset();

  // Run the periodic method of all registered subsystems.
  for (auto&& subsystem : m_impl->subsystems) {
    subsystem.getFirst()->Periodic();
    if constexpr (frc::RobotBase::IsSimulation()) {
      subsystem.getFirst()->SimulationPeriodic();
    }
    m_watchdog.AddEpoch("Subsystem Periodic()");
  }

  // Cache the active instance to avoid concurrency problems if SetActiveLoop()
  // is called from inside the button bindings.
  frc::EventLoop* loopCache = m_impl->activeButtonLoop;
  // Poll buttons for new commands to add.
  loopCache->Poll();
  m_watchdog.AddEpoch("buttons.Run()");

  m_impl->inRunLoop = true;
  // Run scheduled commands, remove finished commands.
  for (auto&& iter : m_impl->scheduledCommands) {
    auto command = iter.first;
    if (!command->RunsWhenDisabled() && frc::RobotState::IsDisabled()) {
      Cancel(command);
      continue;
    }

    command->Execute();
    for (auto&& action : m_impl->executeActions) {
      action(command);
    }
    m_watchdog.AddEpoch(command->GetName() + ".Execute()");

    if (command->IsFinished()) {
      command->End(false);
      for (auto&& action : m_impl->finishActions) {
        action(command);
      }

      for (auto&& requirement : command->GetRequirements()) {
        m_impl->requirements.erase(requirement);
      }

      m_impl->scheduledCommands.erase(command);
      m_watchdog.AddEpoch(command->GetName() + ".End(false)");
    }
  }
  m_impl->inRunLoop = false;

  for (auto&& command : m_impl->toSchedule) {
    Schedule(command);
  }

  for (auto&& command : m_impl->toCancel) {
    Cancel(command);
  }

  m_impl->toSchedule.clear();
  m_impl->toCancel.clear();

  // Add default commands for un-required registered subsystems.
  for (auto&& subsystem : m_impl->subsystems) {
    auto s = m_impl->requirements.find_as(subsystem.getFirst());
    if (s == m_impl->requirements.end() && subsystem.getSecond()) {
      Schedule(subsystem.getSecond());
    }
  }

  m_watchdog.Disable();
  if (m_watchdog.IsExpired()) {
    m_watchdog.PrintEpochs();
  }
}

void CommandScheduler::RegisterSubsystem(Subsystem* subsystem) {
  if (m_impl->subsystems.find(subsystem) != m_impl->subsystems.end()) {
    std::puts("Tried to register an already-registered subsystem");
    return;
  }

  m_impl->subsystems[subsystem] = nullptr;
}

void CommandScheduler::UnregisterSubsystem(Subsystem* subsystem) {
  auto s = m_impl->subsystems.find(subsystem);
  if (s != m_impl->subsystems.end()) {
    m_impl->subsystems.erase(s);
  }
}

void CommandScheduler::RegisterSubsystem(
    std::initializer_list<Subsystem*> subsystems) {
  for (auto* subsystem : subsystems) {
    RegisterSubsystem(subsystem);
  }
}

void CommandScheduler::RegisterSubsystem(
    std::span<Subsystem*> subsystems) {
  for (auto* subsystem : subsystems) {
    RegisterSubsystem(subsystem);
  }
}

void CommandScheduler::UnregisterSubsystem(
    std::initializer_list<Subsystem*> subsystems) {
  for (auto* subsystem : subsystems) {
    UnregisterSubsystem(subsystem);
  }
}

void CommandScheduler::UnregisterSubsystem(
    std::span<Subsystem*> subsystems) {
  for (auto* subsystem : subsystems) {
    UnregisterSubsystem(subsystem);
  }
}

/*
void CommandScheduler::SetDefaultCommand(Subsystem* subsystem,
                                         CommandPtr&& defaultCommand) {
  if (!defaultCommand.get()->HasRequirement(subsystem)) {
    throw FRC_MakeError(frc::err::CommandIllegalUse, "{}",
                        "Default commands must require their subsystem!");
  }
  RequireUngrouped(defaultCommand.get());

  SetDefaultCommandImpl(subsystem, std::move(defaultCommand).Unwrap());
}
*/

<<<<<<< HEAD
std::shared_ptr<Command> CommandScheduler::GetDefaultCommand(const std::shared_ptr<Subsystem> subsystem) const {
  return GetDefaultCommand(subsystem.get());
}

std::shared_ptr<Command> CommandScheduler::GetDefaultCommand(const Subsystem* subsystem) const {
=======
void CommandScheduler::RemoveDefaultCommand(Subsystem* subsystem) {
  m_impl->subsystems[subsystem] = nullptr;
}

Command* CommandScheduler::GetDefaultCommand(const Subsystem* subsystem) const {
>>>>>>> 2f3cc2ef
  auto&& find = m_impl->subsystems.find(subsystem);
  if (find != m_impl->subsystems.end()) {
    return find->second;
  } else {
    return nullptr;
  }
}

void CommandScheduler::Cancel(std::shared_ptr<Command> command) {
  if (!m_impl) {
    return;
  }

  if (m_impl->inRunLoop) {
    m_impl->toCancel.emplace_back(command);
    return;
  }

  auto find = m_impl->scheduledCommands.find(command);
  if (find == m_impl->scheduledCommands.end()) {
    return;
  }
  m_impl->scheduledCommands.erase(find);
  for (auto&& requirement : m_impl->requirements) {
    if (requirement.second == command) {
      m_impl->requirements.erase(requirement.first);
    }
  }
  command->End(true);
  for (auto&& action : m_impl->interruptActions) {
    action(command);
  }
  m_watchdog.AddEpoch(command->GetName() + ".End(true)");
}

void CommandScheduler::Cancel(Command *command) {
  if (!m_impl) {
    return;
  }
  auto found = m_impl->scheduledCommands.find_as(command);
  if (found == m_impl->scheduledCommands.end()) {
    return;
  }

  Cancel(found->first);
}

/*
void CommandScheduler::Cancel(const CommandPtr& command) {
  Cancel(command.get());
}
*/

void CommandScheduler::Cancel(std::span<std::shared_ptr<Command>> commands) {
  for (auto command : commands) {
    Cancel(command);
  }
}

void CommandScheduler::Cancel(std::initializer_list<std::shared_ptr<Command>> commands) {
  for (auto command : commands) {
    Cancel(command);
  }
}

void CommandScheduler::CancelAll() {
  wpi::SmallVector<std::shared_ptr<Command>, 16> commands;
  for (auto&& command : m_impl->scheduledCommands) {
    commands.emplace_back(command.first);
  }
  Cancel(commands);
}

bool CommandScheduler::IsScheduled(
    std::span<std::shared_ptr<Command>> commands) const {
  for (auto command : commands) {
    if (!IsScheduled(command)) {
      return false;
    }
  }
  return true;
}

bool CommandScheduler::IsScheduled(
    std::initializer_list<const std::shared_ptr<Command>> commands) const {
  for (auto command : commands) {
    if (!IsScheduled(command)) {
      return false;
    }
  }
  return true;
}

bool CommandScheduler::IsScheduled(std::shared_ptr<Command> command) const {
  return ContainsKey(m_impl->scheduledCommands, command);
}

bool CommandScheduler::IsScheduled(const Command* command) const {
  return m_impl->scheduledCommands.find_as(command) !=
         m_impl->scheduledCommands.end();
}

/*
bool CommandScheduler::IsScheduled(const CommandPtr& command) const {
  return m_impl->scheduledCommands.contains(command.get());
}*/

std::shared_ptr<Command> CommandScheduler::Requiring(const std::shared_ptr<Subsystem> subsystem) const {
  auto find = m_impl->requirements.find(subsystem);
  if (find != m_impl->requirements.end()) {
    return find->second;
  } else {
    return nullptr;
  }
}

std::shared_ptr<Command> CommandScheduler::Requiring(const Subsystem* subsystem) const {
  auto find = m_impl->requirements.find_as(subsystem);
  if (find != m_impl->requirements.end()) {
    return find->second;
  } else {
    return nullptr;
  }
}

void CommandScheduler::Disable() {
  m_impl->disabled = true;
}

void CommandScheduler::Enable() {
  m_impl->disabled = false;
}

void CommandScheduler::OnCommandInitialize(Action action) {
  m_impl->initActions.emplace_back(std::move(action));
}

void CommandScheduler::OnCommandExecute(Action action) {
  m_impl->executeActions.emplace_back(std::move(action));
}

void CommandScheduler::OnCommandInterrupt(Action action) {
  m_impl->interruptActions.emplace_back(std::move(action));
}

void CommandScheduler::OnCommandFinish(Action action) {
  m_impl->finishActions.emplace_back(std::move(action));
}

void CommandScheduler::RequireUngrouped(const Command* command) {
  if (command->IsComposed()) {
    throw FRC_MakeError(
        frc::err::CommandIllegalUse,
        "Commands cannot be added to more than one CommandGroup");
  }
}

void CommandScheduler::RequireUngrouped(
    std::span<const std::unique_ptr<Command>> commands) {
  for (auto&& command : commands) {
    RequireUngrouped(command.get());
  }
}

void CommandScheduler::RequireUngrouped(
    std::initializer_list<const Command*> commands) {
  for (auto&& command : commands) {
    RequireUngrouped(command);
  }
}

void CommandScheduler::InitSendable(nt::NTSendableBuilder& builder) {
  builder.SetSmartDashboardType("Scheduler");
  builder.SetUpdateTable(
      [this,
       namesPub = nt::StringArrayTopic{builder.GetTopic("Names")}.Publish(),
       idsPub = nt::IntegerArrayTopic{builder.GetTopic("Ids")}.Publish(),
       cancelEntry = nt::IntegerArrayTopic{builder.GetTopic("Cancel")}.GetEntry(
           {})]() mutable {
        auto toCancel = cancelEntry.Get();
        if (!toCancel.empty()) {
          for (auto cancel : cancelEntry.Get()) {
            uintptr_t ptrTmp = static_cast<uintptr_t>(cancel);
            Command* command = reinterpret_cast<Command*>(ptrTmp);
            if (m_impl->scheduledCommands.find_as(command) !=
                m_impl->scheduledCommands.end()) {
              Cancel(command);
            }
          }
          cancelEntry.Set({});
        }

        wpi::SmallVector<std::string, 8> names;
        wpi::SmallVector<int64_t, 8> ids;
        for (auto &&command : m_impl->scheduledCommands) {
          names.emplace_back(command.first->GetName());
          uintptr_t ptrTmp = reinterpret_cast<uintptr_t>(command.first.get());
          ids.emplace_back(static_cast<int64_t>(ptrTmp));
        }
        namesPub.Set(names);
        idsPub.Set(ids);
      });
}

void CommandScheduler::SetDefaultCommandImpl(Subsystem* subsystem,
                                             std::shared_ptr<Command> command) {
  if (command->GetInterruptionBehavior() ==
      Command::InterruptionBehavior::kCancelIncoming) {
    std::puts(
        "Registering a non-interruptible default command!\n"
        "This will likely prevent any other commands from "
        "requiring this subsystem.");
    // Warn, but allow -- there might be a use case for this.
  }
  m_impl->subsystems[subsystem] = std::move(command);
}<|MERGE_RESOLUTION|>--- conflicted
+++ resolved
@@ -19,12 +19,9 @@
 #include <wpi/SmallVector.h>
 #include <wpi/sendable/SendableRegistry.h>
 
-<<<<<<< HEAD
 #include "frc2/command/DenseMapInfo.h"
 
 #include "frc2/command/CommandGroupBase.h"
-=======
->>>>>>> 2f3cc2ef
 #include "frc2/command/CommandPtr.h"
 #include "frc2/command/Subsystem.h"
 
@@ -128,22 +125,10 @@
     return;
   }
 
-<<<<<<< HEAD
-  if (command->IsGrouped()) {
-    throw FRC_MakeError(frc::err::CommandIllegalUse,
-                        "A command that is part of a command group "
-                        "cannot be independently scheduled");
-    return;
-  }
-  if (m_impl->disabled ||
-      (frc::RobotState::IsDisabled() && !command->RunsWhenDisabled()) ||
-      ContainsKey(m_impl->scheduledCommands, command)) {
-=======
   RequireUngrouped(command);
 
-  if (m_impl->disabled || m_impl->scheduledCommands.contains(command) ||
+  if (m_impl->disabled || ContainsKey(m_impl->scheduledCommands, command)||
       (frc::RobotState::IsDisabled() && !command->RunsWhenDisabled())) {
->>>>>>> 2f3cc2ef
     return;
   }
 
@@ -335,19 +320,11 @@
 }
 */
 
-<<<<<<< HEAD
-std::shared_ptr<Command> CommandScheduler::GetDefaultCommand(const std::shared_ptr<Subsystem> subsystem) const {
-  return GetDefaultCommand(subsystem.get());
-}
-
-std::shared_ptr<Command> CommandScheduler::GetDefaultCommand(const Subsystem* subsystem) const {
-=======
-void CommandScheduler::RemoveDefaultCommand(Subsystem* subsystem) {
-  m_impl->subsystems[subsystem] = nullptr;
+void CommandScheduler::RemoveDefaultCommand(const std::shared_ptr<Subsystem> subsystem) {
+  m_impl->subsystems[subsystem] = std::shared_ptr<Command>();
 }
 
 Command* CommandScheduler::GetDefaultCommand(const Subsystem* subsystem) const {
->>>>>>> 2f3cc2ef
   auto&& find = m_impl->subsystems.find(subsystem);
   if (find != m_impl->subsystems.end()) {
     return find->second;
