// Copyright (c) FIRST and other WPILib contributors.
// Open Source Software; you can modify and/or share it under the terms of
// the WPILib BSD license file in the root directory of this project.

#include "frc2/command/CommandScheduler.h"

#include <cstdio>

#include <frc/RobotBase.h>
#include <frc/RobotState.h>
#include <frc/TimedRobot.h>
#include <frc/livewindow/LiveWindow.h>
#include <hal/FRCUsageReporting.h>
#include <hal/HALBase.h>
#include <networktables/NTSendableBuilder.h>
#include <networktables/NetworkTableEntry.h>
#include <wpi/DenseMap.h>
#include <wpi/SmallVector.h>
#include <wpi/sendable/SendableRegistry.h>

#include "frc2/command/DenseMapInfo.h"

#include "frc2/command/CommandGroupBase.h"
#include "frc2/command/CommandState.h"
#include "frc2/command/Subsystem.h"

using namespace frc2;

class CommandScheduler::Impl {
 public:
  // A map from commands to their scheduling state.  Also used as a set of the
  // currently-running commands.
  wpi::DenseMap<std::shared_ptr<Command>, CommandState> scheduledCommands;

  // A map from required subsystems to their requiring commands.  Also used as a
  // set of the currently-required subsystems.
  wpi::DenseMap<std::shared_ptr<Subsystem>, std::shared_ptr<Command>> requirements;

  // A map from subsystems registered with the scheduler to their default
  // commands.  Also used as a list of currently-registered subsystems.
  wpi::DenseMap<Subsystem*, std::shared_ptr<Command>> subsystems;

  // The set of currently-registered buttons that will be polled every
  // iteration.
  wpi::SmallVector<std::function<void()>, 4> buttons;

  bool disabled{false};

  // Lists of user-supplied actions to be executed on scheduling events for
  // every command.
  wpi::SmallVector<Action, 4> initActions;
  wpi::SmallVector<Action, 4> executeActions;
  wpi::SmallVector<Action, 4> interruptActions;
  wpi::SmallVector<Action, 4> finishActions;

  // Flag and queues for avoiding concurrent modification if commands are
  // scheduled/canceled during run

  bool inRunLoop = false;
  wpi::DenseMap<std::shared_ptr<Command>, bool> toSchedule;
  wpi::SmallVector<std::shared_ptr<Command>, 4> toCancel;
};

template <typename TMap, typename TKey>
static bool ContainsKey(const TMap& map, TKey keyToCheck) {
  return map.find(keyToCheck) != map.end();
}

CommandScheduler::CommandScheduler()
    : m_impl(new Impl), m_watchdog(frc::TimedRobot::kDefaultPeriod, [] {
        std::puts("CommandScheduler loop time overrun.");
      }) {
  HAL_Report(HALUsageReporting::kResourceType_Command,
             HALUsageReporting::kCommand2_Scheduler);
  wpi::SendableRegistry::AddLW(this, "Scheduler");
  frc::LiveWindow::SetEnabledCallback([this] {
    this->Disable();
    this->CancelAll();
  });
  frc::LiveWindow::SetDisabledCallback([this] { this->Enable(); });
}

CommandScheduler::~CommandScheduler() {
  wpi::SendableRegistry::Remove(this);
  frc::LiveWindow::SetEnabledCallback(nullptr);
  frc::LiveWindow::SetDisabledCallback(nullptr);

  std::unique_ptr<Impl>().swap(m_impl);
}

CommandScheduler& CommandScheduler::GetInstance() {
  static CommandScheduler scheduler;
  return scheduler;
}

void CommandScheduler::ResetInstance() {
  CommandScheduler& instance = GetInstance();
  std::make_unique<Impl>().swap(instance.m_impl);
}

void CommandScheduler::SetPeriod(units::second_t period) {
  m_watchdog.SetTimeout(period);
}

void CommandScheduler::AddButton(std::function<void()> button) {
  m_impl->buttons.emplace_back(std::move(button));
}

void CommandScheduler::ClearButtons() {
  m_impl->buttons.clear();
}

void CommandScheduler::Schedule(bool interruptible, std::shared_ptr<Command> command) {
  if (m_impl->inRunLoop) {
    m_impl->toSchedule.try_emplace(command, interruptible);
    return;
  }

  if (command->IsGrouped()) {
<<<<<<< HEAD
    // wpi_setWPIErrorWithContext(CommandIllegalUse,
    throw std::runtime_error(
                               "A command that is part of a command group "
                               "cannot be independently scheduled");
=======
    throw FRC_MakeError(frc::err::CommandIllegalUse, "{}",
                        "A command that is part of a command group "
                        "cannot be independently scheduled");
>>>>>>> ef0050ed
    return;
  }
  if (m_impl->disabled ||
      (frc::RobotState::IsDisabled() && !command->RunsWhenDisabled()) ||
      ContainsKey(m_impl->scheduledCommands, command)) {
    return;
  }

  const auto& requirements = command->GetRequirements();

  wpi::SmallVector<std::shared_ptr<Command>, 8> intersection;

  bool isDisjoint = true;
  bool allInterruptible = true;
  for (auto&& i1 : m_impl->requirements) {
    // if (requirements.find(i1.first) != requirements.end()) {
    if (requirements.count(i1.first) != 0) {
      isDisjoint = false;
      allInterruptible &=
          m_impl->scheduledCommands[i1.second].IsInterruptible();
      intersection.emplace_back(i1.second);
    }
  }

  if (isDisjoint || allInterruptible) {
    if (allInterruptible) {
      for (auto&& cmdToCancel : intersection) {
        Cancel(cmdToCancel);
      }
    }
    command->Initialize();
    m_impl->scheduledCommands[command] = CommandState{interruptible};
    for (auto&& requirement : requirements) {
      m_impl->requirements[requirement] = command;
    }
    for (auto&& action : m_impl->initActions) {
      action(command);
    }
    m_watchdog.AddEpoch(command->GetName() + ".Initialize()");
  }
}

void CommandScheduler::Schedule(std::shared_ptr<Command> command) {
  Schedule(true, command);
}

void CommandScheduler::Schedule(bool interruptible,
<<<<<<< HEAD
                                wpi::ArrayRef<std::shared_ptr<Command>> commands) {
=======
                                wpi::span<Command* const> commands) {
>>>>>>> ef0050ed
  for (auto command : commands) {
    Schedule(interruptible, command);
  }
}

void CommandScheduler::Schedule(bool interruptible,
                                std::initializer_list<std::shared_ptr<Command>> commands) {
  for (auto command : commands) {
    Schedule(interruptible, command);
  }
}

<<<<<<< HEAD
void CommandScheduler::Schedule(wpi::ArrayRef<std::shared_ptr<Command>> commands) {
=======
void CommandScheduler::Schedule(wpi::span<Command* const> commands) {
>>>>>>> ef0050ed
  for (auto command : commands) {
    Schedule(true, command);
  }
}

void CommandScheduler::Schedule(std::initializer_list<std::shared_ptr<Command>> commands) {
  for (auto command : commands) {
    Schedule(true, command);
  }
}

void CommandScheduler::Run() {
  if (m_impl->disabled) {
    return;
  }

  m_watchdog.Reset();

  // Run the periodic method of all registered subsystems.
  for (auto&& subsystem : m_impl->subsystems) {
    subsystem.getFirst()->Periodic();
    if constexpr (frc::RobotBase::IsSimulation()) {
      subsystem.getFirst()->SimulationPeriodic();
    }
    m_watchdog.AddEpoch("Subsystem Periodic()");
  }

  // Poll buttons for new commands to add.
  for (auto&& button : m_impl->buttons) {
    button();
  }
  m_watchdog.AddEpoch("buttons.Run()");

  m_impl->inRunLoop = true;
  // Run scheduled commands, remove finished commands.
  for (auto iterator = m_impl->scheduledCommands.begin();
       iterator != m_impl->scheduledCommands.end(); iterator++) {
    std::shared_ptr<Command> command = iterator->getFirst();

    if (!command->RunsWhenDisabled() && frc::RobotState::IsDisabled()) {
      Cancel(command);
      continue;
    }

    command->Execute();
    for (auto&& action : m_impl->executeActions) {
      action(command);
    }
    m_watchdog.AddEpoch(command->GetName() + ".Execute()");

    if (command->IsFinished()) {
      command->End(false);
      for (auto&& action : m_impl->finishActions) {
        action(command);
      }

      for (auto&& requirement : command->GetRequirements()) {
        m_impl->requirements.erase(requirement);
      }

      m_impl->scheduledCommands.erase(iterator);
      m_watchdog.AddEpoch(command->GetName() + ".End(false)");
    }
  }
  m_impl->inRunLoop = false;

  for (auto&& commandInterruptible : m_impl->toSchedule) {
    Schedule(commandInterruptible.second, commandInterruptible.first);
  }

  for (auto&& command : m_impl->toCancel) {
    Cancel(command);
  }

  m_impl->toSchedule.clear();
  m_impl->toCancel.clear();

  // Add default commands for un-required registered subsystems.
  for (auto&& subsystem : m_impl->subsystems) {
    auto s = m_impl->requirements.find_as(subsystem.getFirst());
    if (s == m_impl->requirements.end() && subsystem.getSecond()) {
      Schedule(subsystem.getSecond());
    }
  }

  m_watchdog.Disable();
  if (m_watchdog.IsExpired()) {
    m_watchdog.PrintEpochs();
  }
}

void CommandScheduler::RegisterSubsystem(Subsystem* subsystem) {
  m_impl->subsystems[subsystem] = nullptr;
}

void CommandScheduler::UnregisterSubsystem(Subsystem* subsystem) {
  auto s = m_impl->subsystems.find_as(subsystem);
  if (s != m_impl->subsystems.end()) {
    m_impl->subsystems.erase(s);
  }
}

void CommandScheduler::RegisterSubsystem(
    std::initializer_list<Subsystem*> subsystems) {
  for (auto subsystem : subsystems) {
    RegisterSubsystem(subsystem);
  }
}

<<<<<<< HEAD
void CommandScheduler::RegisterSubsystem(wpi::ArrayRef<Subsystem*> subsystems) {
  for (auto subsystem : subsystems) {
=======
void CommandScheduler::RegisterSubsystem(
    wpi::span<Subsystem* const> subsystems) {
  for (auto* subsystem : subsystems) {
>>>>>>> ef0050ed
    RegisterSubsystem(subsystem);
  }
}

void CommandScheduler::UnregisterSubsystem(
    std::initializer_list<Subsystem*> subsystems) {
  for (auto subsystem : subsystems) {
    UnregisterSubsystem(subsystem);
  }
}

void CommandScheduler::UnregisterSubsystem(
<<<<<<< HEAD
    wpi::ArrayRef<Subsystem*> subsystems) {
  for (auto subsystem : subsystems) {
=======
    wpi::span<Subsystem* const> subsystems) {
  for (auto* subsystem : subsystems) {
>>>>>>> ef0050ed
    UnregisterSubsystem(subsystem);
  }
}

std::shared_ptr<Command> CommandScheduler::GetDefaultCommand(const std::shared_ptr<Subsystem> subsystem) const {
  return GetDefaultCommand(subsystem.get());
}

std::shared_ptr<Command> CommandScheduler::GetDefaultCommand(const Subsystem *subsystem) const {
  auto&& find = m_impl->subsystems.find(subsystem);
  if (find != m_impl->subsystems.end()) {
    return find->second;
  } else {
    return nullptr;
  }
}

void CommandScheduler::Cancel(std::shared_ptr<Command> command) {
  if (!m_impl) {
    return;
  }

  if (m_impl->inRunLoop) {
    m_impl->toCancel.emplace_back(command);
    return;
  }

  auto find = m_impl->scheduledCommands.find(command);
  if (find == m_impl->scheduledCommands.end()) {
    return;
  }
  command->End(true);
  for (auto&& action : m_impl->interruptActions) {
    action(command);
  }
  m_watchdog.AddEpoch(command->GetName() + ".End(true)");
  m_impl->scheduledCommands.erase(find);
  for (auto&& requirement : m_impl->requirements) {
    if (requirement.second == command) {
      m_impl->requirements.erase(requirement.first);
    }
  }
}

<<<<<<< HEAD
void CommandScheduler::Cancel(Command *command) {
  if (!m_impl) {
    return;
  }
  auto found = m_impl->scheduledCommands.find_as(command);
  if (found == m_impl->scheduledCommands.end()) {
    return;
  }

  Cancel(found->first);
}

void CommandScheduler::Cancel(wpi::ArrayRef<std::shared_ptr<Command>> commands) {
=======
void CommandScheduler::Cancel(wpi::span<Command* const> commands) {
>>>>>>> ef0050ed
  for (auto command : commands) {
    Cancel(command);
  }
}

void CommandScheduler::Cancel(std::initializer_list<std::shared_ptr<Command>> commands) {
  for (auto command : commands) {
    Cancel(command);
  }
}

void CommandScheduler::CancelAll() {
  wpi::SmallVector<std::shared_ptr<Command>, 16> commands;
  for (auto&& command : m_impl->scheduledCommands) {
    commands.emplace_back(command.first);
  }
  Cancel(commands);
}

<<<<<<< HEAD
double CommandScheduler::TimeSinceScheduled(const std::shared_ptr<Command> command) const {
=======
units::second_t CommandScheduler::TimeSinceScheduled(
    const Command* command) const {
>>>>>>> ef0050ed
  auto find = m_impl->scheduledCommands.find(command);
  if (find != m_impl->scheduledCommands.end()) {
    return find->second.TimeSinceInitialized();
  } else {
    return -1_s;
  }
}
bool CommandScheduler::IsScheduled(
<<<<<<< HEAD
    wpi::ArrayRef<std::shared_ptr<Command>> commands) const {
=======
    wpi::span<const Command* const> commands) const {
>>>>>>> ef0050ed
  for (auto command : commands) {
    if (!IsScheduled(command)) {
      return false;
    }
  }
  return true;
}

bool CommandScheduler::IsScheduled(
    std::initializer_list<const std::shared_ptr<Command>> commands) const {
  for (auto command : commands) {
    if (!IsScheduled(command)) {
      return false;
    }
  }
  return true;
}

bool CommandScheduler::IsScheduled(const std::shared_ptr<Command> command) const {
  return m_impl->scheduledCommands.find(command) !=
         m_impl->scheduledCommands.end();
}

bool CommandScheduler::IsScheduled(const Command* command) const {
  return m_impl->scheduledCommands.find_as(command) !=
         m_impl->scheduledCommands.end();
}

std::shared_ptr<Command> CommandScheduler::Requiring(const std::shared_ptr<Subsystem> subsystem) const {
  auto find = m_impl->requirements.find(subsystem);
  if (find != m_impl->requirements.end()) {
    return find->second;
  } else {
    return nullptr;
  }
}

std::shared_ptr<Command> CommandScheduler::Requiring(const Subsystem* subsystem) const {
  auto find = m_impl->requirements.find_as(subsystem);
  if (find != m_impl->requirements.end()) {
    return find->second;
  } else {
    return nullptr;
  }
}

void CommandScheduler::Disable() {
  m_impl->disabled = true;
}

void CommandScheduler::Enable() {
  m_impl->disabled = false;
}

void CommandScheduler::OnCommandInitialize(Action action) {
  m_impl->initActions.emplace_back(std::move(action));
}

void CommandScheduler::OnCommandExecute(Action action) {
  m_impl->executeActions.emplace_back(std::move(action));
}

void CommandScheduler::OnCommandInterrupt(Action action) {
  m_impl->interruptActions.emplace_back(std::move(action));
}

void CommandScheduler::OnCommandFinish(Action action) {
  m_impl->finishActions.emplace_back(std::move(action));
}

void CommandScheduler::InitSendable(nt::NTSendableBuilder& builder) {
  builder.SetSmartDashboardType("Scheduler");
  auto namesEntry = builder.GetEntry("Names");
  auto idsEntry = builder.GetEntry("Ids");
  auto cancelEntry = builder.GetEntry("Cancel");

  builder.SetUpdateTable([=] {
    double tmp[1];
    tmp[0] = 0;
    auto toCancel = cancelEntry.GetDoubleArray(tmp);
    for (auto cancel : toCancel) {
      uintptr_t ptrTmp = static_cast<uintptr_t>(cancel);
      Command* command = reinterpret_cast<Command*>(ptrTmp);
      if (m_impl->scheduledCommands.find_as(command) !=
          m_impl->scheduledCommands.end()) {
        Cancel(command);
      }
      nt::NetworkTableEntry(cancelEntry).SetDoubleArray({});
    }

    wpi::SmallVector<std::string, 8> names;
    wpi::SmallVector<double, 8> ids;
    for (auto&& command : m_impl->scheduledCommands) {
      names.emplace_back(command.first->GetName());
      uintptr_t ptrTmp = reinterpret_cast<uintptr_t>(command.first.get());
      ids.emplace_back(static_cast<double>(ptrTmp));
    }
    nt::NetworkTableEntry(namesEntry).SetStringArray(names);
    nt::NetworkTableEntry(idsEntry).SetDoubleArray(ids);
  });
}

void CommandScheduler::SetDefaultCommandImpl(std::shared_ptr<Subsystem> subsystem,
                                             std::shared_ptr<Command> command) {
  m_impl->subsystems[subsystem.get()] = std::move(command);
}<|MERGE_RESOLUTION|>--- conflicted
+++ resolved
@@ -117,16 +117,9 @@
   }
 
   if (command->IsGrouped()) {
-<<<<<<< HEAD
-    // wpi_setWPIErrorWithContext(CommandIllegalUse,
-    throw std::runtime_error(
-                               "A command that is part of a command group "
-                               "cannot be independently scheduled");
-=======
     throw FRC_MakeError(frc::err::CommandIllegalUse, "{}",
                         "A command that is part of a command group "
                         "cannot be independently scheduled");
->>>>>>> ef0050ed
     return;
   }
   if (m_impl->disabled ||
@@ -174,11 +167,7 @@
 }
 
 void CommandScheduler::Schedule(bool interruptible,
-<<<<<<< HEAD
-                                wpi::ArrayRef<std::shared_ptr<Command>> commands) {
-=======
-                                wpi::span<Command* const> commands) {
->>>>>>> ef0050ed
+                                wpi::span<std::shared_ptr<Command>> commands) {
   for (auto command : commands) {
     Schedule(interruptible, command);
   }
@@ -191,11 +180,7 @@
   }
 }
 
-<<<<<<< HEAD
-void CommandScheduler::Schedule(wpi::ArrayRef<std::shared_ptr<Command>> commands) {
-=======
-void CommandScheduler::Schedule(wpi::span<Command* const> commands) {
->>>>>>> ef0050ed
+void CommandScheduler::Schedule(wpi::span<std::shared_ptr<Command>> commands) {
   for (auto command : commands) {
     Schedule(true, command);
   }
@@ -292,7 +277,7 @@
 }
 
 void CommandScheduler::UnregisterSubsystem(Subsystem* subsystem) {
-  auto s = m_impl->subsystems.find_as(subsystem);
+  auto s = m_impl->subsystems.find(subsystem);
   if (s != m_impl->subsystems.end()) {
     m_impl->subsystems.erase(s);
   }
@@ -300,38 +285,28 @@
 
 void CommandScheduler::RegisterSubsystem(
     std::initializer_list<Subsystem*> subsystems) {
-  for (auto subsystem : subsystems) {
+  for (auto* subsystem : subsystems) {
     RegisterSubsystem(subsystem);
   }
 }
 
-<<<<<<< HEAD
-void CommandScheduler::RegisterSubsystem(wpi::ArrayRef<Subsystem*> subsystems) {
-  for (auto subsystem : subsystems) {
-=======
 void CommandScheduler::RegisterSubsystem(
-    wpi::span<Subsystem* const> subsystems) {
+    wpi::span<Subsystem*> subsystems) {
   for (auto* subsystem : subsystems) {
->>>>>>> ef0050ed
     RegisterSubsystem(subsystem);
   }
 }
 
 void CommandScheduler::UnregisterSubsystem(
     std::initializer_list<Subsystem*> subsystems) {
-  for (auto subsystem : subsystems) {
+  for (auto* subsystem : subsystems) {
     UnregisterSubsystem(subsystem);
   }
 }
 
 void CommandScheduler::UnregisterSubsystem(
-<<<<<<< HEAD
-    wpi::ArrayRef<Subsystem*> subsystems) {
-  for (auto subsystem : subsystems) {
-=======
-    wpi::span<Subsystem* const> subsystems) {
+    wpi::span<Subsystem*> subsystems) {
   for (auto* subsystem : subsystems) {
->>>>>>> ef0050ed
     UnregisterSubsystem(subsystem);
   }
 }
@@ -376,7 +351,6 @@
   }
 }
 
-<<<<<<< HEAD
 void CommandScheduler::Cancel(Command *command) {
   if (!m_impl) {
     return;
@@ -389,10 +363,7 @@
   Cancel(found->first);
 }
 
-void CommandScheduler::Cancel(wpi::ArrayRef<std::shared_ptr<Command>> commands) {
-=======
-void CommandScheduler::Cancel(wpi::span<Command* const> commands) {
->>>>>>> ef0050ed
+void CommandScheduler::Cancel(wpi::span<std::shared_ptr<Command>> commands) {
   for (auto command : commands) {
     Cancel(command);
   }
@@ -412,12 +383,8 @@
   Cancel(commands);
 }
 
-<<<<<<< HEAD
-double CommandScheduler::TimeSinceScheduled(const std::shared_ptr<Command> command) const {
-=======
 units::second_t CommandScheduler::TimeSinceScheduled(
-    const Command* command) const {
->>>>>>> ef0050ed
+    const std::shared_ptr<Command> command) const {
   auto find = m_impl->scheduledCommands.find(command);
   if (find != m_impl->scheduledCommands.end()) {
     return find->second.TimeSinceInitialized();
@@ -426,11 +393,7 @@
   }
 }
 bool CommandScheduler::IsScheduled(
-<<<<<<< HEAD
-    wpi::ArrayRef<std::shared_ptr<Command>> commands) const {
-=======
-    wpi::span<const Command* const> commands) const {
->>>>>>> ef0050ed
+    wpi::span<const std::shared_ptr<Command>> commands) const {
   for (auto command : commands) {
     if (!IsScheduled(command)) {
       return false;
