// Copyright (c) FIRST and other WPILib contributors.
// Open Source Software; you can modify and/or share it under the terms of
// the WPILib BSD license file in the root directory of this project.

#include "frc2/command/CommandGroupBase.h"

using namespace frc2;

bool CommandGroupBase::RequireUngrouped(const Command& command) {
  if (command.IsGrouped()) {
    throw FRC_MakeError(
        frc::err::CommandIllegalUse,
        "Commands cannot be added to more than one CommandGroup");
  }
  return true;
}

bool CommandGroupBase::RequireUngrouped(const Command* command) {
  return RequireUngrouped(*command);
}

bool CommandGroupBase::RequireUngrouped(
<<<<<<< HEAD
    std::span<std::shared_ptr<Command>> commands) {
=======
    std::span<const std::unique_ptr<Command>> commands) {
>>>>>>> 8b1f0c20
  bool allUngrouped = true;
  for (auto&& command : commands) {
    allUngrouped &= !command.get()->IsGrouped();
  }
  if (!allUngrouped) {
    throw FRC_MakeError(
        frc::err::CommandIllegalUse,
        "Commands cannot be added to more than one CommandGroup");
  }
  return allUngrouped;
}

bool CommandGroupBase::RequireUngrouped(
    std::initializer_list<std::shared_ptr<Command>> commands) {
  bool allUngrouped = true;
  for (auto&& command : commands) {
    allUngrouped &= !command->IsGrouped();
  }
  if (!allUngrouped) {
    throw FRC_MakeError(
        frc::err::CommandIllegalUse,
        "Commands cannot be added to more than one CommandGroup");
  }
  return allUngrouped;
}<|MERGE_RESOLUTION|>--- conflicted
+++ resolved
@@ -20,11 +20,7 @@
 }
 
 bool CommandGroupBase::RequireUngrouped(
-<<<<<<< HEAD
     std::span<std::shared_ptr<Command>> commands) {
-=======
-    std::span<const std::unique_ptr<Command>> commands) {
->>>>>>> 8b1f0c20
   bool allUngrouped = true;
   for (auto&& command : commands) {
     allUngrouped &= !command.get()->IsGrouped();
