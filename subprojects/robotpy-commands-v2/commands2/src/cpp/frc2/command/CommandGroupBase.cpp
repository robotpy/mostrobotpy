// Copyright (c) FIRST and other WPILib contributors.
// Open Source Software; you can modify and/or share it under the terms of
// the WPILib BSD license file in the root directory of this project.

#include "frc2/command/CommandGroupBase.h"

<<<<<<< HEAD
using namespace frc2;

bool CommandGroupBase::RequireUngrouped(const Command& command) {
  if (command.IsGrouped()) {
    throw FRC_MakeError(
        frc::err::CommandIllegalUse,
        "Commands cannot be added to more than one CommandGroup");
  }
  return true;
}

bool CommandGroupBase::RequireUngrouped(const Command* command) {
  return RequireUngrouped(*command);
}

bool CommandGroupBase::RequireUngrouped(
    std::span<std::shared_ptr<Command>> commands) {
  bool allUngrouped = true;
  for (auto&& command : commands) {
    allUngrouped &= !command.get()->IsGrouped();
  }
  if (!allUngrouped) {
    throw FRC_MakeError(
        frc::err::CommandIllegalUse,
        "Commands cannot be added to more than one CommandGroup");
  }
  return allUngrouped;
}

bool CommandGroupBase::RequireUngrouped(
    std::initializer_list<std::shared_ptr<Command>> commands) {
  bool allUngrouped = true;
  for (auto&& command : commands) {
    allUngrouped &= !command->IsGrouped();
  }
  if (!allUngrouped) {
    throw FRC_MakeError(
        frc::err::CommandIllegalUse,
        "Commands cannot be added to more than one CommandGroup");
  }
  return allUngrouped;
}
=======
using namespace frc2;
>>>>>>> 2f3cc2ef
<|MERGE_RESOLUTION|>--- conflicted
+++ resolved
@@ -4,49 +4,4 @@
 
 #include "frc2/command/CommandGroupBase.h"
 
-<<<<<<< HEAD
-using namespace frc2;
-
-bool CommandGroupBase::RequireUngrouped(const Command& command) {
-  if (command.IsGrouped()) {
-    throw FRC_MakeError(
-        frc::err::CommandIllegalUse,
-        "Commands cannot be added to more than one CommandGroup");
-  }
-  return true;
-}
-
-bool CommandGroupBase::RequireUngrouped(const Command* command) {
-  return RequireUngrouped(*command);
-}
-
-bool CommandGroupBase::RequireUngrouped(
-    std::span<std::shared_ptr<Command>> commands) {
-  bool allUngrouped = true;
-  for (auto&& command : commands) {
-    allUngrouped &= !command.get()->IsGrouped();
-  }
-  if (!allUngrouped) {
-    throw FRC_MakeError(
-        frc::err::CommandIllegalUse,
-        "Commands cannot be added to more than one CommandGroup");
-  }
-  return allUngrouped;
-}
-
-bool CommandGroupBase::RequireUngrouped(
-    std::initializer_list<std::shared_ptr<Command>> commands) {
-  bool allUngrouped = true;
-  for (auto&& command : commands) {
-    allUngrouped &= !command->IsGrouped();
-  }
-  if (!allUngrouped) {
-    throw FRC_MakeError(
-        frc::err::CommandIllegalUse,
-        "Commands cannot be added to more than one CommandGroup");
-  }
-  return allUngrouped;
-}
-=======
-using namespace frc2;
->>>>>>> 2f3cc2ef
+using namespace frc2;