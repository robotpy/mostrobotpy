--- conflicted
+++ resolved
@@ -65,16 +65,9 @@
   }
 
   if (isRunning) {
-<<<<<<< HEAD
-    // wpi_setWPIErrorWithContext(CommandIllegalUse,
-    throw std::runtime_error(
-                               "Commands cannot be added to a CommandGroup "
-                               "while the group is running");
-=======
     throw FRC_MakeError(frc::err::CommandIllegalUse, "{}",
                         "Commands cannot be added to a CommandGroup "
                         "while the group is running");
->>>>>>> ef0050ed
   }
 
   for (auto&& command : commands) {
@@ -84,17 +77,9 @@
       m_runWhenDisabled &= command->RunsWhenDisabled();
       m_commands.emplace_back(std::move(command), false);
     } else {
-<<<<<<< HEAD
-      // wpi_setWPIErrorWithContext(CommandIllegalUse,
-      throw std::runtime_error(
-                                 "Multiple commands in a parallel group cannot "
-                                 "require the same subsystems");
-      return;
-=======
       throw FRC_MakeError(frc::err::CommandIllegalUse, "{}",
                           "Multiple commands in a parallel group cannot "
                           "require the same subsystems");
->>>>>>> ef0050ed
     }
   }
 }