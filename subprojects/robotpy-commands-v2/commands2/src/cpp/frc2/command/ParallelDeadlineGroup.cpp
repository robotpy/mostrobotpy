--- conflicted
+++ resolved
@@ -61,15 +61,8 @@
 }
 
 void ParallelDeadlineGroup::AddCommands(
-<<<<<<< HEAD
     std::vector<std::shared_ptr<Command>>&& commands) {
-  if (!RequireUngrouped(commands)) {
-    return;
-  }
-=======
-    std::vector<std::unique_ptr<Command>>&& commands) {
   CommandScheduler::GetInstance().RequireUngrouped(commands);
->>>>>>> 2f3cc2ef
 
   if (!m_finished) {
     throw FRC_MakeError(frc::err::CommandIllegalUse,
@@ -95,15 +88,9 @@
   }
 }
 
-<<<<<<< HEAD
 void ParallelDeadlineGroup::SetDeadline(std::shared_ptr<Command> deadline) {
   m_deadline = deadline;
-  m_deadline->SetGrouped(true);
-=======
-void ParallelDeadlineGroup::SetDeadline(std::unique_ptr<Command>&& deadline) {
-  m_deadline = deadline.get();
   m_deadline->SetComposed(true);
->>>>>>> 2f3cc2ef
   m_commands.emplace_back(std::move(deadline), false);
   AddRequirements(m_deadline->GetRequirements());
   m_runWhenDisabled &= m_deadline->RunsWhenDisabled();
