--- conflicted
+++ resolved
@@ -25,12 +25,4 @@
 
 void PerpetualCommand::End(bool interrupted) {
   m_command->End(interrupted);
-<<<<<<< HEAD
-}
-
-// PerpetualCommand PerpetualCommand::Perpetually() && {
-//   return std::move(*this);
-// }
-=======
-}
->>>>>>> 8b1f0c20
+}