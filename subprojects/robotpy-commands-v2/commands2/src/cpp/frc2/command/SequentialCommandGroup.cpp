// Copyright (c) FIRST and other WPILib contributors.
// Open Source Software; you can modify and/or share it under the terms of
// the WPILib BSD license file in the root directory of this project.

#include "frc2/command/SequentialCommandGroup.h"

using namespace frc2;

SequentialCommandGroup::SequentialCommandGroup(
    std::vector<std::shared_ptr<Command>>&& commands) {
  AddCommands(std::move(commands));
}

void SequentialCommandGroup::Initialize() {
  m_currentCommandIndex = 0;

  if (!m_commands.empty()) {
    m_commands[0]->Initialize();
  }
}

void SequentialCommandGroup::Execute() {
  if (m_commands.empty()) {
    return;
  }

  auto& currentCommand = m_commands[m_currentCommandIndex];

  currentCommand->Execute();
  if (currentCommand->IsFinished()) {
    currentCommand->End(false);
    m_currentCommandIndex++;
    if (m_currentCommandIndex < m_commands.size()) {
      m_commands[m_currentCommandIndex]->Initialize();
    }
  }
}

void SequentialCommandGroup::End(bool interrupted) {
  if (interrupted && !m_commands.empty() &&
      m_currentCommandIndex != invalid_index &&
      m_currentCommandIndex < m_commands.size()) {
    m_commands[m_currentCommandIndex]->End(interrupted);
  }
  m_currentCommandIndex = invalid_index;
}

bool SequentialCommandGroup::IsFinished() {
  return m_currentCommandIndex == m_commands.size();
}

bool SequentialCommandGroup::RunsWhenDisabled() const {
  return m_runWhenDisabled;
}

void SequentialCommandGroup::AddCommands(
    std::vector<std::shared_ptr<Command>>&& commands) {
  if (!RequireUngrouped(commands)) {
    return;
  }

  if (m_currentCommandIndex != invalid_index) {
    throw FRC_MakeError(frc::err::CommandIllegalUse,
                        "Commands cannot be added to a CommandGroup "
                        "while the group is running");
  }

  for (auto&& command : commands) {
    command->SetGrouped(true);
    AddRequirements(command->GetRequirements());
    m_runWhenDisabled &= command->RunsWhenDisabled();
    m_commands.emplace_back(std::move(command));
  }
<<<<<<< HEAD
}

std::shared_ptr<SequentialCommandGroup> frc2::SequentialCommandGroup_BeforeStarting(
  std::shared_ptr<SequentialCommandGroup> self,
    std::function<void()> toRun, std::span<std::shared_ptr<Subsystem>> requirements) {
  // store all the commands
  std::vector<std::shared_ptr<Command>> tmp;
  tmp.emplace_back(
      std::make_shared<InstantCommand>(std::move(toRun), requirements));
  for (auto&& command : self->m_commands) {
    command->SetGrouped(false);
    tmp.emplace_back(std::move(command));
  }

  // reset current state
  self->m_commands.clear();
  self->m_requirements.clear();
  self->m_runWhenDisabled = true;

  // add the commands back
  self->AddCommands(std::move(tmp));
  return self;
}

std::shared_ptr<SequentialCommandGroup> frc2::SequentialCommandGroup_AndThen(
    std::shared_ptr<SequentialCommandGroup> self,
    std::function<void()> toRun, std::span<std::shared_ptr<Subsystem>> requirements) {
  std::vector<std::shared_ptr<Command>> tmp;
  tmp.emplace_back(
      std::make_shared<InstantCommand>(std::move(toRun), requirements));
  self->AddCommands(std::move(tmp));
  return self;
=======
>>>>>>> 8b1f0c20
}<|MERGE_RESOLUTION|>--- conflicted
+++ resolved
@@ -71,39 +71,4 @@
     m_runWhenDisabled &= command->RunsWhenDisabled();
     m_commands.emplace_back(std::move(command));
   }
-<<<<<<< HEAD
-}
-
-std::shared_ptr<SequentialCommandGroup> frc2::SequentialCommandGroup_BeforeStarting(
-  std::shared_ptr<SequentialCommandGroup> self,
-    std::function<void()> toRun, std::span<std::shared_ptr<Subsystem>> requirements) {
-  // store all the commands
-  std::vector<std::shared_ptr<Command>> tmp;
-  tmp.emplace_back(
-      std::make_shared<InstantCommand>(std::move(toRun), requirements));
-  for (auto&& command : self->m_commands) {
-    command->SetGrouped(false);
-    tmp.emplace_back(std::move(command));
-  }
-
-  // reset current state
-  self->m_commands.clear();
-  self->m_requirements.clear();
-  self->m_runWhenDisabled = true;
-
-  // add the commands back
-  self->AddCommands(std::move(tmp));
-  return self;
-}
-
-std::shared_ptr<SequentialCommandGroup> frc2::SequentialCommandGroup_AndThen(
-    std::shared_ptr<SequentialCommandGroup> self,
-    std::function<void()> toRun, std::span<std::shared_ptr<Subsystem>> requirements) {
-  std::vector<std::shared_ptr<Command>> tmp;
-  tmp.emplace_back(
-      std::make_shared<InstantCommand>(std::move(toRun), requirements));
-  self->AddCommands(std::move(tmp));
-  return self;
-=======
->>>>>>> 8b1f0c20
 }