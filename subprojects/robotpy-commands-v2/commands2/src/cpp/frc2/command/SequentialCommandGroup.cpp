--- conflicted
+++ resolved
@@ -62,16 +62,9 @@
   }
 
   if (m_currentCommandIndex != invalid_index) {
-<<<<<<< HEAD
-    // wpi_setWPIErrorWithContext(CommandIllegalUse,
-    throw std::runtime_error(
-                               "Commands cannot be added to a CommandGroup "
-                               "while the group is running");
-=======
     throw FRC_MakeError(frc::err::CommandIllegalUse, "{}",
                         "Commands cannot be added to a CommandGroup "
                         "while the group is running");
->>>>>>> ef0050ed
   }
 
   for (auto&& command : commands) {
@@ -82,32 +75,34 @@
   }
 }
 
-SequentialCommandGroup SequentialCommandGroup::BeforeStarting(
-    std::function<void()> toRun, wpi::span<Subsystem* const> requirements) && {
+std::shared_ptr<SequentialCommandGroup> frc2::SequentialCommandGroup_BeforeStarting(
+  std::shared_ptr<SequentialCommandGroup> self,
+    std::function<void()> toRun, wpi::span<std::shared_ptr<Subsystem>> requirements) {
   // store all the commands
-  std::vector<std::unique_ptr<Command>> tmp;
+  std::vector<std::shared_ptr<Command>> tmp;
   tmp.emplace_back(
-      std::make_unique<InstantCommand>(std::move(toRun), requirements));
-  for (auto&& command : m_commands) {
+      std::make_shared<InstantCommand>(std::move(toRun), requirements));
+  for (auto&& command : self->m_commands) {
     command->SetGrouped(false);
     tmp.emplace_back(std::move(command));
   }
 
   // reset current state
-  m_commands.clear();
-  m_requirements.clear();
-  m_runWhenDisabled = true;
+  self->m_commands.clear();
+  self->m_requirements.clear();
+  self->m_runWhenDisabled = true;
 
   // add the commands back
-  AddCommands(std::move(tmp));
-  return std::move(*this);
+  self->AddCommands(std::move(tmp));
+  return self;
 }
 
-SequentialCommandGroup SequentialCommandGroup::AndThen(
-    std::function<void()> toRun, wpi::span<Subsystem* const> requirements) && {
-  std::vector<std::unique_ptr<Command>> tmp;
+std::shared_ptr<SequentialCommandGroup> frc2::SequentialCommandGroup_AndThen(
+    std::shared_ptr<SequentialCommandGroup> self,
+    std::function<void()> toRun, wpi::span<std::shared_ptr<Subsystem>> requirements) {
+  std::vector<std::shared_ptr<Command>> tmp;
   tmp.emplace_back(
-      std::make_unique<InstantCommand>(std::move(toRun), requirements));
-  AddCommands(std::move(tmp));
-  return std::move(*this);
+      std::make_shared<InstantCommand>(std::move(toRun), requirements));
+  self->AddCommands(std::move(tmp));
+  return self;
 }