--- conflicted
+++ resolved
@@ -99,11 +99,7 @@
     std::function<void(units::volt_t, units::volt_t, units::volt_t,
                        units::volt_t)>
         output,
-<<<<<<< HEAD
-    wpi::ArrayRef<std::shared_ptr<Subsystem>> requirements)
-=======
-    wpi::span<Subsystem* const> requirements)
->>>>>>> ef0050ed
+    wpi::span<std::shared_ptr<Subsystem>> requirements)
     : m_trajectory(std::move(trajectory)),
       m_pose(std::move(pose)),
       m_feedforward(feedforward),
@@ -140,11 +136,7 @@
     std::function<void(units::volt_t, units::volt_t, units::volt_t,
                        units::volt_t)>
         output,
-<<<<<<< HEAD
-    wpi::ArrayRef<std::shared_ptr<Subsystem>> requirements)
-=======
-    wpi::span<Subsystem* const> requirements)
->>>>>>> ef0050ed
+    wpi::span<std::shared_ptr<Subsystem>> requirements)
     : m_trajectory(std::move(trajectory)),
       m_pose(std::move(pose)),
       m_feedforward(feedforward),
@@ -217,11 +209,7 @@
     std::function<void(units::meters_per_second_t, units::meters_per_second_t,
                        units::meters_per_second_t, units::meters_per_second_t)>
         output,
-<<<<<<< HEAD
-    wpi::ArrayRef<std::shared_ptr<Subsystem>> requirements)
-=======
-    wpi::span<Subsystem* const> requirements)
->>>>>>> ef0050ed
+    wpi::span<std::shared_ptr<Subsystem>> requirements)
     : m_trajectory(std::move(trajectory)),
       m_pose(std::move(pose)),
       m_kinematics(kinematics),
@@ -242,11 +230,7 @@
     std::function<void(units::meters_per_second_t, units::meters_per_second_t,
                        units::meters_per_second_t, units::meters_per_second_t)>
         output,
-<<<<<<< HEAD
-    wpi::ArrayRef<std::shared_ptr<Subsystem>> requirements)
-=======
-    wpi::span<Subsystem* const> requirements)
->>>>>>> ef0050ed
+    wpi::span<std::shared_ptr<Subsystem>> requirements)
     : m_trajectory(std::move(trajectory)),
       m_pose(std::move(pose)),
       m_kinematics(kinematics),
