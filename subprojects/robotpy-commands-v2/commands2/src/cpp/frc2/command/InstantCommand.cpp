--- conflicted
+++ resolved
@@ -13,11 +13,7 @@
 }
 
 InstantCommand::InstantCommand(std::function<void()> toRun,
-<<<<<<< HEAD
-                               wpi::ArrayRef<std::shared_ptr<Subsystem>> requirements)
-=======
-                               wpi::span<Subsystem* const> requirements)
->>>>>>> ef0050ed
+                               wpi::span<std::shared_ptr<Subsystem>> requirements)
     : m_toRun{std::move(toRun)} {
   AddRequirements(requirements);
 }
