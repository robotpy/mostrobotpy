--- conflicted
+++ resolved
@@ -7,28 +7,15 @@
 using namespace frc2;
 
 InstantCommand::InstantCommand(std::function<void()> toRun,
-<<<<<<< HEAD
                                std::initializer_list<std::shared_ptr<Subsystem>> requirements)
-    : m_toRun{std::move(toRun)} {
-  AddRequirements(requirements);
-}
-
-InstantCommand::InstantCommand(std::function<void()> toRun,
-                               std::span<std::shared_ptr<Subsystem>> requirements)
-    : m_toRun{std::move(toRun)} {
-  AddRequirements(requirements);
-}
-=======
-                               std::initializer_list<Subsystem*> requirements)
-    : CommandHelper(
+    : FunctionalCommand(
           std::move(toRun), [] {}, [](bool interrupted) {}, [] { return true; },
           requirements) {}
 
 InstantCommand::InstantCommand(std::function<void()> toRun,
-                               std::span<Subsystem* const> requirements)
-    : CommandHelper(
+                               std::span<std::shared_ptr<Subsystem>> requirements)
+    : FunctionalCommand(
           std::move(toRun), [] {}, [](bool interrupted) {}, [] { return true; },
           requirements) {}
->>>>>>> 8b1f0c20
 
 InstantCommand::InstantCommand() : InstantCommand([] {}) {}