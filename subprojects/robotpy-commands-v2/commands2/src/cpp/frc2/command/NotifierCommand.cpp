// Copyright (c) FIRST and other WPILib contributors.
// Open Source Software; you can modify and/or share it under the terms of
// the WPILib BSD license file in the root directory of this project.

#include "frc2/command/NotifierCommand.h"

using namespace frc2;

NotifierCommand::NotifierCommand(std::function<void()> toRun,
                                 units::second_t period,
                                 std::initializer_list<std::shared_ptr<Subsystem>> requirements)
    : m_toRun(toRun), m_notifier{std::move(toRun)}, m_period{period} {
  AddRequirements(requirements);
}

NotifierCommand::NotifierCommand(std::function<void()> toRun,
                                 units::second_t period,
<<<<<<< HEAD
                                 wpi::ArrayRef<std::shared_ptr<Subsystem>> requirements)
=======
                                 wpi::span<Subsystem* const> requirements)
>>>>>>> ef0050ed
    : m_toRun(toRun), m_notifier{std::move(toRun)}, m_period{period} {
  AddRequirements(requirements);
}

NotifierCommand::NotifierCommand(NotifierCommand&& other)
    : CommandBase(std::move(other)),
      m_toRun(other.m_toRun),
      m_notifier(other.m_toRun),
      m_period(other.m_period) {}

NotifierCommand::NotifierCommand(const NotifierCommand& other)
    : CommandBase(other),
      m_toRun(other.m_toRun),
      m_notifier(frc::Notifier(other.m_toRun)),
      m_period(other.m_period) {}

void NotifierCommand::Initialize() {
  m_notifier.StartPeriodic(m_period);
}

void NotifierCommand::End(bool interrupted) {
  m_notifier.Stop();
}<|MERGE_RESOLUTION|>--- conflicted
+++ resolved
@@ -15,11 +15,7 @@
 
 NotifierCommand::NotifierCommand(std::function<void()> toRun,
                                  units::second_t period,
-<<<<<<< HEAD
-                                 wpi::ArrayRef<std::shared_ptr<Subsystem>> requirements)
-=======
-                                 wpi::span<Subsystem* const> requirements)
->>>>>>> ef0050ed
+                                 wpi::span<std::shared_ptr<Subsystem>> requirements)
     : m_toRun(toRun), m_notifier{std::move(toRun)}, m_period{period} {
   AddRequirements(requirements);
 }
