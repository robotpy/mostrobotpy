--- conflicted
+++ resolved
@@ -3,15 +3,7 @@
 
 functions:
   HAL_CAN_SendMessage:
-<<<<<<< HEAD
   HAL_CAN_ReceiveMessage:
-=======
-    buffers:
-    - {type: IN, src: data, len: dataSize}
-  HAL_CAN_ReceiveMessage:
-    buffers:
-    - {type: OUT, src: data, len: dataSize, minsz: 8}
->>>>>>> e6cf9075
   HAL_CAN_OpenStreamSession:
   HAL_CAN_CloseStreamSession:
   HAL_CAN_ReadStreamSession:
